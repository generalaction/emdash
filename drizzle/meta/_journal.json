--- conflicted
+++ resolved
@@ -24,23 +24,25 @@
       "breakpoints": true
     },
     {
-      "idx": 3,
-      "version": "6",
-<<<<<<< HEAD
-      "when": 1765592430355,
-      "tag": "0002_add_run_config_status_to_projects",
-      "breakpoints": true
-    },
-    {
-      "idx": 4,
-      "version": "6",
-      "when": 1765592430356,
-      "tag": "0003_add_use_worktree_to_tasks",
-=======
-      "when": 1735570000000,
-      "tag": "0003_add_line_comments",
->>>>>>> 19fd4ed6
-      "breakpoints": true
-    }
-  ]
-}+        "idx": 3,
+        "version": "6",
+        "when": 1735570000000,
+        "tag": "0003_add_line_comments",
+        "breakpoints": true
+      },
+      {
+        "idx": 4,
+        "version": "6",
+        "when": 1765592430355,
+        "tag": "0002_add_run_config_status_to_projects",
+        "breakpoints": true
+      },
+      {
+        "idx": 5,
+        "version": "6",
+        "when": 1765592430356,
+        "tag": "0003_add_use_worktree_to_tasks",
+        "breakpoints": true
+      }
+    ]
+  }