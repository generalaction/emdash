--- conflicted
+++ resolved
@@ -67,16 +67,9 @@
               break;
             case 'vscode':
               command = [
-<<<<<<< HEAD
-                `command -v code >/dev/null 2>&1 && code ${quotedPosix(target)}`,
-                `open -b com.microsoft.VSCode --args ${quotedPosix(target)}`,
-                `open -b com.microsoft.VSCodeInsiders --args ${quotedPosix(target)}`,
-                `open -a "Visual Studio Code" ${quotedPosix(target)}`,
-=======
                 `open -b com.microsoft.VSCode --args ${quoted(target)}`,
                 `open -b com.microsoft.VSCodeInsiders --args ${quoted(target)}`,
                 `open -a "Visual Studio Code" ${quoted(target)}`,
->>>>>>> 0d3c56c8
               ].join(' || ');
               break;
             case 'terminal':
@@ -93,16 +86,12 @@
               ].join(' || ');
               break;
             case 'ghostty':
-<<<<<<< HEAD
-              command = `command -v ghostty >/dev/null 2>&1 && ghostty --working-directory ${quotedPosix(target)} || open -a "Ghostty" --args --working-directory ${quotedPosix(target)}`;
-=======
               // On macOS, Ghostty's `working-directory` config can be overridden by
               // existing windows/tabs; opening the folder directly is the most reliable.
               command = [
                 `open -b com.mitchellh.ghostty ${quoted(target)}`,
                 `open -a "Ghostty" ${quoted(target)}`,
               ].join(' || ');
->>>>>>> 0d3c56c8
               break;
             case 'zed':
               command = `command -v zed >/dev/null 2>&1 && zed ${quotedPosix(target)} || open -a "Zed" ${quotedPosix(target)}`;
@@ -142,11 +131,7 @@
               command = `x-terminal-emulator --working-directory=${quotedPosix(target)} || gnome-terminal --working-directory=${quotedPosix(target)} || konsole --workdir ${quotedPosix(target)}`;
               break;
             case 'ghostty':
-<<<<<<< HEAD
-              command = `ghostty --working-directory ${quotedPosix(target)} || x-terminal-emulator --working-directory=${quotedPosix(target)}`;
-=======
               command = `ghostty --working-directory=${quoted(target)} || x-terminal-emulator --working-directory=${quoted(target)}`;
->>>>>>> 0d3c56c8
               break;
             case 'zed':
               command = `zed ${quotedPosix(target)} || xdg-open ${quotedPosix(target)}`;
