import { ipcMain } from 'electron';
import { log } from '../lib/logger';
import { exec, execFile } from 'child_process';
import fs from 'node:fs';
import { promisify } from 'util';
import {
  getStatus as gitGetStatus,
  getFileDiff as gitGetFileDiff,
  stageFile as gitStageFile,
  revertFile as gitRevertFile,
} from '../services/GitService';
import { prGenerationService } from '../services/PrGenerationService';
import { databaseService } from '../services/DatabaseService';

const execAsync = promisify(exec);
const execFileAsync = promisify(execFile);

export function registerGitIpc() {
  function resolveGitBin(): string {
    // Allow override via env
    const fromEnv = (process.env.GIT_PATH || '').trim();
    const candidates = [
      fromEnv,
      '/opt/homebrew/bin/git',
      '/usr/local/bin/git',
      '/usr/bin/git',
    ].filter(Boolean) as string[];
    for (const p of candidates) {
      try {
        if (p && fs.existsSync(p)) return p;
      } catch {}
    }
    // Last resort: try /usr/bin/env git
    return 'git';
  }
  const GIT = resolveGitBin();
  // Git: Status (moved from Codex IPC)
  ipcMain.handle('git:get-status', async (_, taskPath: string) => {
    try {
      const changes = await gitGetStatus(taskPath);
      return { success: true, changes };
    } catch (error) {
      return { success: false, error: error as string };
    }
  });

  // Git: Per-file diff (moved from Codex IPC)
  ipcMain.handle(
    'git:get-file-diff',
    async (_, args: { taskPath: string; filePath: string }) => {
      try {
        const diff = await gitGetFileDiff(args.taskPath, args.filePath);
        return { success: true, diff };
      } catch (error) {
        return { success: false, error: error as string };
      }
    }
  );

  // Git: Stage file
  ipcMain.handle('git:stage-file', async (_, args: { taskPath: string; filePath: string }) => {
    try {
      log.info('Staging file:', { taskPath: args.taskPath, filePath: args.filePath });
      await gitStageFile(args.taskPath, args.filePath);
      log.info('File staged successfully:', args.filePath);
      return { success: true };
    } catch (error) {
      log.error('Failed to stage file:', { filePath: args.filePath, error });
      return { success: false, error: error instanceof Error ? error.message : String(error) };
    }
  });

  // Git: Revert file
  ipcMain.handle(
    'git:revert-file',
    async (_, args: { taskPath: string; filePath: string }) => {
      try {
        log.info('Reverting file:', { taskPath: args.taskPath, filePath: args.filePath });
        const result = await gitRevertFile(args.taskPath, args.filePath);
        log.info('File operation completed:', { filePath: args.filePath, action: result.action });
        return { success: true, action: result.action };
      } catch (error) {
        log.error('Failed to revert file:', { filePath: args.filePath, error });
        return { success: false, error: error instanceof Error ? error.message : String(error) };
      }
    }
  );
  // Git: Generate PR title and description
  ipcMain.handle(
    'git:generate-pr-content',
    async (
      _,
      args: {
        workspacePath: string;
        base?: string;
      }
    ) => {
      const { workspacePath, base = 'main' } =
        args || ({} as { workspacePath: string; base?: string });
      try {
        // Try to get the workspace to find which provider was used
        let providerId: string | null = null;
        try {
          const workspace = await databaseService.getWorkspaceByPath(workspacePath);
          if (workspace?.agentId) {
            providerId = workspace.agentId;
            log.debug('Found workspace provider for PR generation', { workspacePath, providerId });
          }
        } catch (error) {
          log.debug('Could not lookup workspace provider', { error });
          // Non-fatal - continue without provider
        }

        const result = await prGenerationService.generatePrContent(workspacePath, base, providerId);
        return { success: true, ...result };
      } catch (error) {
        log.error('Failed to generate PR content:', error);
        return {
          success: false,
          error: error instanceof Error ? error.message : String(error),
        };
      }
    }
  );

  // Git: Create Pull Request via GitHub CLI
  ipcMain.handle(
    'git:create-pr',
    async (
      _,
      args: {
        taskPath: string;
        title?: string;
        body?: string;
        base?: string;
        head?: string;
        draft?: boolean;
        web?: boolean;
        fill?: boolean;
      }
    ) => {
      const { taskPath, title, body, base, head, draft, web, fill } =
        args ||
        ({} as {
          taskPath: string;
          title?: string;
          body?: string;
          base?: string;
          head?: string;
          draft?: boolean;
          web?: boolean;
          fill?: boolean;
        });
      try {
        const outputs: string[] = [];

        // Stage and commit any pending changes
        try {
<<<<<<< HEAD
          const { stdout: statusOut } = await execAsync('git status --porcelain', {
            cwd: taskPath,
          });
=======
          const { stdout: statusOut } = await execAsync(
            'git status --porcelain --untracked-files=all',
            {
              cwd: workspacePath,
            }
          );
>>>>>>> edfe01a5
          if (statusOut && statusOut.trim().length > 0) {
            const { stdout: addOut, stderr: addErr } = await execAsync('git add -A', {
              cwd: taskPath,
            });
            if (addOut?.trim()) outputs.push(addOut.trim());
            if (addErr?.trim()) outputs.push(addErr.trim());

            const commitMsg = 'stagehand: prepare pull request';
            try {
              const { stdout: commitOut, stderr: commitErr } = await execAsync(
                `git commit -m ${JSON.stringify(commitMsg)}`,
                { cwd: taskPath }
              );
              if (commitOut?.trim()) outputs.push(commitOut.trim());
              if (commitErr?.trim()) outputs.push(commitErr.trim());
            } catch (commitErr) {
              const msg = commitErr as string;
              if (msg && /nothing to commit/i.test(msg)) {
                outputs.push('git commit: nothing to commit');
              } else {
                throw commitErr;
              }
            }
          }
        } catch (stageErr) {
          log.warn('Failed to stage/commit changes before PR:', stageErr as string);
          // Continue; PR may still be created for existing commits
        }

        // Ensure branch is pushed to origin so PR includes latest commit
        try {
          await execAsync('git push', { cwd: taskPath });
          outputs.push('git push: success');
        } catch (pushErr) {
          try {
            const { stdout: branchOut } = await execAsync('git rev-parse --abbrev-ref HEAD', {
              cwd: taskPath,
            });
            const branch = branchOut.trim();
            await execAsync(`git push --set-upstream origin ${JSON.stringify(branch)}`, {
              cwd: taskPath,
            });
            outputs.push(`git push --set-upstream origin ${branch}: success`);
          } catch (pushErr2) {
            log.error('Failed to push branch before PR:', pushErr2 as string);
            return {
              success: false,
              error:
                'Failed to push branch to origin. Please check your Git remotes and authentication.',
            };
          }
        }

        // Resolve repo owner/name (prefer gh, fallback to parsing origin url)
        let repoNameWithOwner = '';
        try {
          const { stdout: repoOut } = await execAsync(
            'gh repo view --json nameWithOwner -q .nameWithOwner',
            { cwd: taskPath }
          );
          repoNameWithOwner = (repoOut || '').trim();
        } catch {
          try {
            const { stdout: urlOut } = await execAsync('git remote get-url origin', {
              cwd: taskPath,
            });
            const url = (urlOut || '').trim();
            // Handle both SSH and HTTPS forms
            const m =
              url.match(/github\.com[/:]([^/]+)\/([^/.]+)(?:\.git)?$/i) ||
              url.match(/([^/:]+)[:/]([^/]+)\/([^/.]+)(?:\.git)?$/i);
            if (m) {
              const owner = m[1].includes('github.com') ? m[1].split('github.com').pop() : m[1];
              const repo = m[2] || m[3];
              repoNameWithOwner = `${owner}/${repo}`.replace(/^\/*/, '');
            }
          } catch {}
        }

        // Determine current branch and default base branch (fallback to main)
        let currentBranch = '';
        try {
          const { stdout } = await execAsync('git branch --show-current', { cwd: taskPath });
          currentBranch = (stdout || '').trim();
        } catch {}
        let defaultBranch = 'main';
        try {
          const { stdout } = await execAsync(
            'gh repo view --json defaultBranchRef -q .defaultBranchRef.name',
            { cwd: taskPath }
          );
          const db = (stdout || '').trim();
          if (db) defaultBranch = db;
        } catch {
          try {
            const { stdout } = await execAsync(
              'git remote show origin | sed -n "/HEAD branch/s/.*: //p"',
              { cwd: taskPath }
            );
            const db2 = (stdout || '').trim();
            if (db2) defaultBranch = db2;
          } catch {}
        }

        // Guard: ensure there is at least one commit ahead of base
        try {
          const baseRef = base || defaultBranch;
          const { stdout: aheadOut } = await execAsync(
            `git rev-list --count ${JSON.stringify(`origin/${baseRef}`)}..HEAD`,
            { cwd: taskPath }
          );
          const aheadCount = parseInt((aheadOut || '0').trim(), 10) || 0;
          if (aheadCount <= 0) {
            return {
              success: false,
              error: `No commits to create a PR. Make a commit on 
current branch '${currentBranch}' ahead of base '${baseRef}'.`,
            };
          }
        } catch {
          // Non-fatal; continue
        }

        // Build gh pr create command with explicit repo/base/head for reliability
        const flags: string[] = [];
        if (repoNameWithOwner) flags.push(`--repo ${JSON.stringify(repoNameWithOwner)}`);
        if (title) flags.push(`--title ${JSON.stringify(title)}`);
        if (body) flags.push(`--body ${JSON.stringify(body)}`);
        if (base || defaultBranch) flags.push(`--base ${JSON.stringify(base || defaultBranch)}`);
        if (head) {
          flags.push(`--head ${JSON.stringify(head)}`);
        } else if (currentBranch) {
          // Prefer owner:branch form when repo is known; otherwise branch name
          const headRef = repoNameWithOwner
            ? `${repoNameWithOwner.split('/')[0]}:${currentBranch}`
            : currentBranch;
          flags.push(`--head ${JSON.stringify(headRef)}`);
        }
        if (draft) flags.push('--draft');
        if (web) flags.push('--web');
        if (fill) flags.push('--fill');

        const cmd = `gh pr create ${flags.join(' ')}`.trim();

        const { stdout, stderr } = await execAsync(cmd, { cwd: taskPath });
        const out = [...outputs, (stdout || '').trim() || (stderr || '').trim()]
          .filter(Boolean)
          .join('\n');

        // Try to extract PR URL from output
        const urlMatch = out.match(/https?:\/\/\S+/);
        const url = urlMatch ? urlMatch[0] : null;

        return { success: true, url, output: out };
      } catch (error: any) {
        // Capture rich error info from gh/child_process
        const errMsg = typeof error?.message === 'string' ? error.message : String(error);
        const errStdout = typeof error?.stdout === 'string' ? error.stdout : '';
        const errStderr = typeof error?.stderr === 'string' ? error.stderr : '';
        const combined = [errMsg, errStdout, errStderr].filter(Boolean).join('\n').trim();
        const restrictionRe =
          /Auth App access restrictions|authorized OAuth apps|third-parties is limited/i;
        const code = restrictionRe.test(combined) ? 'ORG_AUTH_APP_RESTRICTED' : undefined;
        if (code === 'ORG_AUTH_APP_RESTRICTED') {
          log.warn('GitHub org restrictions detected during PR creation');
        } else {
          log.error('Failed to create PR:', combined || error);
        }
        return {
          success: false,
          error: combined || errMsg || 'Failed to create PR',
          output: combined,
          code,
        } as any;
      }
    }
  );

  // Git: Get PR status for current branch via GitHub CLI
  ipcMain.handle('git:get-pr-status', async (_, args: { taskPath: string }) => {
    const { taskPath } = args || ({} as { taskPath: string });
    try {
      // Ensure we're in a git repo
      await execAsync('git rev-parse --is-inside-work-tree', { cwd: taskPath });

      const queryFields = [
        'number',
        'url',
        'state',
        'isDraft',
        'mergeStateStatus',
        'headRefName',
        'baseRefName',
        'title',
        'author',
        'additions',
        'deletions',
        'changedFiles',
      ];
      const cmd = `gh pr view --json ${queryFields.join(',')} -q .`;
      try {
        const { stdout } = await execAsync(cmd, { cwd: taskPath });
        const json = (stdout || '').trim();
        const data = json ? JSON.parse(json) : null;
        if (!data) return { success: false, error: 'No PR data returned' };

        // Fallback: if GH CLI didn't return diff stats, try to compute locally
        const asNumber = (v: any): number | null =>
          typeof v === 'number' && Number.isFinite(v)
            ? v
            : typeof v === 'string' && Number.isFinite(Number.parseInt(v, 10))
              ? Number.parseInt(v, 10)
              : null;

        const hasAdd = asNumber(data?.additions) !== null;
        const hasDel = asNumber(data?.deletions) !== null;
        const hasFiles = asNumber(data?.changedFiles) !== null;

        if (!hasAdd || !hasDel || !hasFiles) {
          const baseRef = typeof data?.baseRefName === 'string' ? data.baseRefName.trim() : '';
          const targetRef = baseRef ? `origin/${baseRef}` : '';
          const shortstatCmd = targetRef
            ? `git diff --shortstat ${JSON.stringify(targetRef)}...HEAD`
            : 'git diff --shortstat HEAD~1..HEAD';
          try {
            const { stdout: diffOut } = await execAsync(shortstatCmd, { cwd: taskPath });
            const statLine = (diffOut || '').trim();
            const m =
              statLine &&
              statLine.match(
                /(\d+)\s+files? changed(?:,\s+(\d+)\s+insertions?\(\+\))?(?:,\s+(\d+)\s+deletions?\(-\))?/
              );
            if (m) {
              const [, filesStr, addStr, delStr] = m;
              if (!hasFiles && filesStr) data.changedFiles = Number.parseInt(filesStr, 10);
              if (!hasAdd && addStr) data.additions = Number.parseInt(addStr, 10);
              if (!hasDel && delStr) data.deletions = Number.parseInt(delStr, 10);
            }
          } catch {
            // best-effort only; ignore failures
          }
        }

        return { success: true, pr: data };
      } catch (err) {
        const msg = String(err as string);
        if (/no pull requests? found/i.test(msg) || /not found/i.test(msg)) {
          return { success: true, pr: null };
        }
        return { success: false, error: msg || 'Failed to query PR status' };
      }
    } catch (error) {
      return { success: false, error: error as string };
    }
  });

  // Git: Commit all changes and push current branch (create feature branch if on default)
  ipcMain.handle(
    'git:commit-and-push',
    async (
      _,
      args: {
        taskPath: string;
        commitMessage?: string;
        createBranchIfOnDefault?: boolean;
        branchPrefix?: string;
      }
    ) => {
      const {
        taskPath,
        commitMessage = 'chore: apply task changes',
        createBranchIfOnDefault = true,
        branchPrefix = 'orch',
      } = (args ||
        ({} as {
          taskPath: string;
          commitMessage?: string;
          createBranchIfOnDefault?: boolean;
          branchPrefix?: string;
        })) as {
        taskPath: string;
        commitMessage?: string;
        createBranchIfOnDefault?: boolean;
        branchPrefix?: string;
      };

      try {
        // Ensure we're in a git repo
        await execAsync('git rev-parse --is-inside-work-tree', { cwd: taskPath });

        // Determine current branch
        const { stdout: currentBranchOut } = await execAsync('git branch --show-current', {
          cwd: taskPath,
        });
        const currentBranch = (currentBranchOut || '').trim();

        // Determine default branch via gh, fallback to main/master
        let defaultBranch = 'main';
        try {
          const { stdout } = await execAsync(
            'gh repo view --json defaultBranchRef -q .defaultBranchRef.name',
            { cwd: taskPath }
          );
          const db = (stdout || '').trim();
          if (db) defaultBranch = db;
        } catch {
          try {
            const { stdout } = await execAsync(
              'git remote show origin | sed -n "/HEAD branch/s/.*: //p"',
              { cwd: taskPath }
            );
            const db2 = (stdout || '').trim();
            if (db2) defaultBranch = db2;
          } catch {}
        }

        // Optionally create a new branch if on default
        let activeBranch = currentBranch;
        if (createBranchIfOnDefault && (!currentBranch || currentBranch === defaultBranch)) {
          const short = Date.now().toString(36);
          const name = `${branchPrefix}/${short}`;
          await execAsync(`git checkout -b ${JSON.stringify(name)}`, { cwd: taskPath });
          activeBranch = name;
        }

        // Stage (only if needed) and commit
        try {
<<<<<<< HEAD
          const { stdout: st } = await execAsync('git status --porcelain', { cwd: taskPath });
=======
          const { stdout: st } = await execAsync('git status --porcelain --untracked-files=all', {
            cwd: workspacePath,
          });
>>>>>>> edfe01a5
          const hasWorkingChanges = Boolean(st && st.trim().length > 0);

          const readStagedFiles = async () => {
            try {
              const { stdout } = await execAsync('git diff --cached --name-only', {
                cwd: taskPath,
              });
              return (stdout || '')
                .split('\n')
                .map((f) => f.trim())
                .filter(Boolean);
            } catch {
              return [];
            }
          };

          let stagedFiles = await readStagedFiles();

          // Only auto-stage everything when nothing is staged yet (preserves manual staging choices)
          if (hasWorkingChanges && stagedFiles.length === 0) {
            await execAsync('git add -A', { cwd: taskPath });
          }

          // Never commit plan mode artifacts
          try {
            await execAsync('git reset -q .emdash || true', { cwd: taskPath });
          } catch {}
          try {
            await execAsync('git reset -q PLANNING.md || true', { cwd: taskPath });
          } catch {}
          try {
            await execAsync('git reset -q planning.md || true', { cwd: taskPath });
          } catch {}

          stagedFiles = await readStagedFiles();

          if (stagedFiles.length > 0) {
            try {
              await execAsync(`git commit -m ${JSON.stringify(commitMessage)}`, {
                cwd: taskPath,
              });
            } catch (commitErr) {
              const msg = commitErr as string;
              if (!/nothing to commit/i.test(msg)) throw commitErr;
            }
          }
        } catch (e) {
          log.warn('Stage/commit step issue:', e as string);
        }

        // Push current branch (set upstream if needed)
        try {
          await execAsync('git push', { cwd: taskPath });
        } catch (pushErr) {
          await execAsync(`git push --set-upstream origin ${JSON.stringify(activeBranch)}`, {
            cwd: taskPath,
          });
        }

        const { stdout: out } = await execAsync('git status -sb', { cwd: taskPath });
        return { success: true, branch: activeBranch, output: (out || '').trim() };
      } catch (error) {
        log.error('Failed to commit and push:', error);
        return { success: false, error: error as string };
      }
    }
  );

  // Git: Get branch status (current branch, default branch, ahead/behind counts)
  ipcMain.handle('git:get-branch-status', async (_, args: { taskPath: string }) => {
    const { taskPath } = args || ({} as { taskPath: string });
    try {
      // Ensure repo (avoid /bin/sh by using execFile)
      await execFileAsync(GIT, ['rev-parse', '--is-inside-work-tree'], { cwd: taskPath });

      // Current branch
      const { stdout: currentBranchOut } = await execFileAsync(GIT, ['branch', '--show-current'], {
        cwd: taskPath,
      });
      const branch = (currentBranchOut || '').trim();

      // Determine default branch
      let defaultBranch = 'main';
      try {
        const { stdout } = await execFileAsync(
          'gh',
          ['repo', 'view', '--json', 'defaultBranchRef', '-q', '.defaultBranchRef.name'],
          { cwd: taskPath }
        );
        const db = (stdout || '').trim();
        if (db) defaultBranch = db;
      } catch {
        try {
          // Use symbolic-ref to resolve origin/HEAD then take the last path part
          const { stdout } = await execFileAsync(
            GIT,
            ['symbolic-ref', '--short', 'refs/remotes/origin/HEAD'],
            { cwd: taskPath }
          );
          const line = (stdout || '').trim();
          const last = line.split('/').pop();
          if (last) defaultBranch = last;
        } catch {}
      }

      // Ahead/behind relative to upstream or origin/<default>
      let ahead = 0;
      let behind = 0;
      try {
        // Try explicit compare with origin/default...HEAD
        const { stdout } = await execFileAsync(
          GIT,
          ['rev-list', '--left-right', '--count', `origin/${defaultBranch}...HEAD`],
          { cwd: taskPath }
        );
        const parts = (stdout || '').trim().split(/\s+/);
        if (parts.length >= 2) {
          behind = parseInt(parts[0] || '0', 10) || 0; // commits on left (origin/default)
          ahead = parseInt(parts[1] || '0', 10) || 0; // commits on right (HEAD)
        }
      } catch {
        try {
          const { stdout } = await execFileAsync(GIT, ['status', '-sb'], { cwd: taskPath });
          const line = (stdout || '').split(/\n/)[0] || '';
          const m = line.match(/ahead\s+(\d+)/i);
          const n = line.match(/behind\s+(\d+)/i);
          if (m) ahead = parseInt(m[1] || '0', 10) || 0;
          if (n) behind = parseInt(n[1] || '0', 10) || 0;
        } catch {}
      }

      return { success: true, branch, defaultBranch, ahead, behind };
    } catch (error) {
      log.error('Failed to get branch status:', error);
      return { success: false, error: error as string };
    }
  });

  ipcMain.handle(
    'git:list-remote-branches',
    async (_, args: { projectPath: string; remote?: string }) => {
      const { projectPath, remote = 'origin' } = args || ({} as { projectPath: string });
      if (!projectPath) {
        return { success: false, error: 'projectPath is required' };
      }
      try {
        await execAsync('git rev-parse --is-inside-work-tree', { cwd: projectPath });
      } catch {
        return { success: false, error: 'Not a git repository' };
      }

      try {
        try {
          await execAsync(`git fetch --prune ${remote}`, { cwd: projectPath });
        } catch (fetchError) {
          log.warn('Failed to fetch remote before listing branches', fetchError);
        }

        const { stdout } = await execAsync(
          `git for-each-ref --format="%(refname:short)" refs/remotes/${remote}`,
          { cwd: projectPath }
        );

        const branches =
          stdout
            ?.split('\n')
            .map((line) => line.trim())
            .filter((line) => line.length > 0)
            .filter((line) => !line.endsWith('/HEAD'))
            .map((ref) => {
              const [remoteAlias, ...rest] = ref.split('/');
              const branch = rest.join('/') || ref;
              return {
                ref,
                remote: remoteAlias || remote,
                branch,
                label: `${remoteAlias || remote}/${branch}`,
              };
            }) ?? [];

        return { success: true, branches };
      } catch (error) {
        log.error('Failed to list remote branches:', error);
        return { success: false, error: error instanceof Error ? error.message : String(error) };
      }
    }
  );
}<|MERGE_RESOLUTION|>--- conflicted
+++ resolved
@@ -156,18 +156,12 @@
 
         // Stage and commit any pending changes
         try {
-<<<<<<< HEAD
-          const { stdout: statusOut } = await execAsync('git status --porcelain', {
-            cwd: taskPath,
-          });
-=======
           const { stdout: statusOut } = await execAsync(
             'git status --porcelain --untracked-files=all',
             {
-              cwd: workspacePath,
+              cwd: taskPath,
             }
           );
->>>>>>> edfe01a5
           if (statusOut && statusOut.trim().length > 0) {
             const { stdout: addOut, stderr: addErr } = await execAsync('git add -A', {
               cwd: taskPath,
@@ -495,13 +489,9 @@
 
         // Stage (only if needed) and commit
         try {
-<<<<<<< HEAD
-          const { stdout: st } = await execAsync('git status --porcelain', { cwd: taskPath });
-=======
           const { stdout: st } = await execAsync('git status --porcelain --untracked-files=all', {
-            cwd: workspacePath,
+            cwd: taskPath,
           });
->>>>>>> edfe01a5
           const hasWorkingChanges = Boolean(st && st.trim().length > 0);
 
           const readStagedFiles = async () => {
