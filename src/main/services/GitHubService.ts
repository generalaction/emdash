import { exec } from 'child_process';
import { promisify } from 'util';
import * as path from 'path';
import * as fs from 'fs';
import { GITHUB_CONFIG } from '../config/github.config';
import { getMainWindow } from '../app/window';

const execAsync = promisify(exec);

export interface GitHubUser {
  id: number;
  login: string;
  name: string;
  email: string;
  avatar_url: string;
}

export interface GitHubRepo {
  id: number;
  name: string;
  full_name: string;
  description: string | null;
  html_url: string;
  clone_url: string;
  ssh_url: string;
  default_branch: string;
  private: boolean;
  updated_at: string | null;
  language: string | null;
  stargazers_count: number;
  forks_count: number;
}

export interface GitHubPullRequest {
  number: number;
  title: string;
  headRefName: string;
  baseRefName: string;
  url: string;
  isDraft?: boolean;
  updatedAt?: string | null;
  headRefOid?: string;
  author?: {
    login?: string;
    name?: string;
  } | null;
  headRepositoryOwner?: {
    login?: string;
  } | null;
  headRepository?: {
    name?: string;
    nameWithOwner?: string;
    url?: string;
  } | null;
}

export interface AuthResult {
  success: boolean;
  token?: string;
  user?: GitHubUser;
  error?: string;
}

export interface DeviceCodeResult {
  success: boolean;
  device_code?: string;
  user_code?: string;
  verification_uri?: string;
  expires_in?: number;
  interval?: number;
  error?: string;
}

export class GitHubService {
  private readonly SERVICE_NAME = 'emdash-github';
  private readonly ACCOUNT_NAME = 'github-token';

  // Polling state management
  private isPolling = false;
  private pollingInterval: NodeJS.Timeout | null = null;
  private currentDeviceCode: string | null = null;
  private currentInterval = 5;

  /**
   * Authenticate with GitHub using Device Flow
   * Returns device code info for the UI to display to the user
   */
  async authenticate(): Promise<DeviceCodeResult | AuthResult> {
    return await this.requestDeviceCode();
  }

  /**
   * Start Device Flow authentication with automatic background polling
   * Emits events to renderer for UI updates
   * Returns immediately with device code info
   */
  async startDeviceFlowAuth(): Promise<DeviceCodeResult> {
    // Stop any existing polling
    this.stopPolling();

    // Request device code
    const deviceCodeResult = await this.requestDeviceCode();

    if (!deviceCodeResult.success || !deviceCodeResult.device_code) {
      // Emit error to renderer
      const mainWindow = getMainWindow();
      if (mainWindow) {
        mainWindow.webContents.send('github:auth:error', {
          error: deviceCodeResult.error || 'Failed to request device code',
        });
      }
      return deviceCodeResult;
    }

    // Store device code and interval
    this.currentDeviceCode = deviceCodeResult.device_code;
    this.currentInterval = deviceCodeResult.interval || 5;
    this.isPolling = true;

    // Give renderer time to mount modal and subscribe to events
    // Then emit device code for display
    setTimeout(() => {
      const mainWindow = getMainWindow();
      if (mainWindow) {
        mainWindow.webContents.send('github:auth:device-code', {
          userCode: deviceCodeResult.user_code,
          verificationUri: deviceCodeResult.verification_uri,
          expiresIn: deviceCodeResult.expires_in,
          interval: this.currentInterval,
        });
      }
    }, 100); // 100ms delay to ensure modal is mounted

    // Start background polling
    this.startBackgroundPolling(deviceCodeResult.expires_in || 900);

    return deviceCodeResult;
  }

  /**
   * Start background polling loop
   */
  private startBackgroundPolling(expiresIn: number): void {
    if (!this.currentDeviceCode) return;

    const startTime = Date.now();
    const expiresAt = startTime + expiresIn * 1000;

    const poll = async () => {
      if (!this.isPolling || !this.currentDeviceCode) {
        this.stopPolling();
        return;
      }

      // Check if expired
      if (Date.now() >= expiresAt) {
        this.stopPolling();
        const mainWindow = getMainWindow();
        if (mainWindow) {
          mainWindow.webContents.send('github:auth:error', {
            error: 'expired_token',
            message: 'Authorization code expired. Please try again.',
          });
        }
        return;
      }

      try {
        const result = await this.pollDeviceToken(this.currentDeviceCode, this.currentInterval);

        if (result.success && result.token) {
          // Success! Emit immediately
          this.stopPolling();
          const mainWindow = getMainWindow();
          if (mainWindow) {
            mainWindow.webContents.send('github:auth:success', {
              token: result.token,
              user: result.user || undefined,
            });
          }
        } else if (result.error) {
          const mainWindow = getMainWindow();

          if (result.error === 'authorization_pending') {
            // Still waiting - emit polling status
            if (mainWindow) {
              mainWindow.webContents.send('github:auth:polling', {
                status: 'waiting',
              });
            }
          } else if (result.error === 'slow_down') {
            // GitHub wants us to slow down
            this.currentInterval += 5;
            if (mainWindow) {
              mainWindow.webContents.send('github:auth:slow-down', {
                newInterval: this.currentInterval,
              });
            }

            // Restart interval with new timing
            if (this.pollingInterval) {
              clearInterval(this.pollingInterval);
              this.pollingInterval = setInterval(poll, this.currentInterval * 1000);
            }
          } else if (result.error === 'expired_token') {
            // Code expired
            this.stopPolling();
            if (mainWindow) {
              mainWindow.webContents.send('github:auth:error', {
                error: 'expired_token',
                message: 'Authorization code expired. Please try again.',
              });
            }
          } else if (result.error === 'access_denied') {
            // User denied
            this.stopPolling();
            if (mainWindow) {
              mainWindow.webContents.send('github:auth:error', {
                error: 'access_denied',
                message: 'Authorization was cancelled.',
              });
            }
          } else {
            // Unknown error
            this.stopPolling();
            if (mainWindow) {
              mainWindow.webContents.send('github:auth:error', {
                error: result.error,
                message: `Authentication failed: ${result.error}`,
              });
            }
          }
        }
      } catch (error) {
        console.error('Polling error:', error);
        const mainWindow = getMainWindow();
        if (mainWindow) {
          mainWindow.webContents.send('github:auth:error', {
            error: 'network_error',
            message: 'Network error during authentication. Please try again.',
          });
        }
        this.stopPolling();
      }
    };

    // Start polling with initial interval
    setTimeout(poll, this.currentInterval * 1000);
    this.pollingInterval = setInterval(poll, this.currentInterval * 1000);
  }

  /**
   * Stop the background polling
   */
  stopPolling(): void {
    this.isPolling = false;
    if (this.pollingInterval) {
      clearInterval(this.pollingInterval);
      this.pollingInterval = null;
    }
    this.currentDeviceCode = null;
    this.currentInterval = 5;
  }

  /**
   * Cancel the authentication flow
   */
  cancelAuth(): void {
    this.stopPolling();
    const mainWindow = getMainWindow();
    if (mainWindow) {
      mainWindow.webContents.send('github:auth:cancelled', {});
    }
  }

  /**
   * Request a device code from GitHub for Device Flow authentication
   */
  async requestDeviceCode(): Promise<DeviceCodeResult> {
    try {
      const response = await fetch('https://github.com/login/device/code', {
        method: 'POST',
        headers: {
          Accept: 'application/json',
          'Content-Type': 'application/json',
        },
        body: JSON.stringify({
          client_id: GITHUB_CONFIG.clientId,
          scope: GITHUB_CONFIG.scopes.join(' '),
        }),
      });

      const data = (await response.json()) as {
        device_code?: string;
        user_code?: string;
        verification_uri?: string;
        expires_in?: number;
        interval?: number;
        error?: string;
        error_description?: string;
      };

      if (data.device_code && data.user_code && data.verification_uri) {
        // Don't auto-open here - let the UI control when to open browser
        return {
          success: true,
          device_code: data.device_code,
          user_code: data.user_code,
          verification_uri: data.verification_uri,
          expires_in: data.expires_in || 900,
          interval: data.interval || 5,
        };
      } else {
        return {
          success: false,
          error: data.error_description || 'Failed to request device code',
        };
      }
    } catch (error) {
      console.error('Device code request failed:', error);
      return {
        success: false,
        error: 'Network error while requesting device code',
      };
    }
  }

  /**
   * Poll for access token using device code
   * Should be called repeatedly until success or error
   */
  async pollDeviceToken(deviceCode: string, _interval: number = 5): Promise<AuthResult> {
    try {
      const response = await fetch('https://github.com/login/oauth/access_token', {
        method: 'POST',
        headers: {
          Accept: 'application/json',
          'Content-Type': 'application/json',
        },
        body: JSON.stringify({
          client_id: GITHUB_CONFIG.clientId,
          device_code: deviceCode,
          grant_type: 'urn:ietf:params:oauth:grant-type:device_code',
        }),
      });

      const data = (await response.json()) as {
        access_token?: string;
        token_type?: string;
        scope?: string;
        error?: string;
        error_description?: string;
      };

      if (data.access_token) {
        // Return immediately - don't block on storage/auth/user fetching
        // This allows UI to update instantly
        const token = data.access_token;

        // Do heavy operations in background
        setImmediate(async () => {
          try {
            // Store token securely
            await this.storeToken(token);

            // Authenticate gh CLI with the token
            await this.authenticateGHCLI(token).catch(() => {
              // Silent fail - gh CLI might not be installed
            });

            // Get user info and send update
            const user = await this.getUserInfo(token);
            const mainWindow = getMainWindow();
            if (user && mainWindow) {
              mainWindow.webContents.send('github:auth:user-updated', {
                user: user,
              });
            }
          } catch (error) {
            console.warn('Background auth setup failed:', error);
          }
        });

        return {
          success: true,
          token: token,
          user: undefined, // Will be sent via user-updated event
        };
      } else if (data.error) {
        // Return error to caller - they decide how to handle
        return {
          success: false,
          error: data.error,
        };
      } else {
        return {
          success: false,
          error: 'Unknown error during token polling',
        };
      }
    } catch (error) {
      console.error('Token polling failed:', error);
      return {
        success: false,
        error: 'Network error during token polling',
      };
    }
  }

  /**
   * Authenticate gh CLI with the OAuth token
   */
  private async authenticateGHCLI(token: string): Promise<void> {
    try {
      // Check if gh CLI is installed first
      await execAsync('gh --version');

      // Authenticate gh CLI with our token
      await execAsync(`echo "${token}" | gh auth login --with-token`);
    } catch (error) {
      console.warn('Could not authenticate gh CLI (may not be installed):', error);
      // Don't throw - OAuth still succeeded even if gh CLI isn't available
    }
  }

  /**
   * Execute gh command with automatic re-auth on failure
   */
  private async execGH(
    command: string,
    options?: any
  ): Promise<{ stdout: string; stderr: string }> {
    try {
      const result = await execAsync(command, { encoding: 'utf8', ...options });
      return {
        stdout: String(result.stdout),
        stderr: String(result.stderr),
      };
    } catch (error: any) {
      // Check if it's an auth error
      if (error.message && error.message.includes('not authenticated')) {
        // Try to re-authenticate gh CLI with stored token
        const token = await this.getStoredToken();
        if (token) {
          await this.authenticateGHCLI(token);

          // Retry the command
          const result = await execAsync(command, { encoding: 'utf8', ...options });
          return {
            stdout: String(result.stdout),
            stderr: String(result.stderr),
          };
        }
      }
      throw error;
    }
  }

  /**
   * List open GitHub issues for the current repo (cwd = projectPath)
   */
  async listIssues(
    projectPath: string,
    limit: number = 50
  ): Promise<
    Array<{
      number: number;
      title: string;
      url?: string;
      state?: string;
      updatedAt?: string | null;
      assignees?: Array<{ login?: string; name?: string }>;
      labels?: Array<{ name?: string }>;
    }>
  > {
    const safeLimit = Math.min(Math.max(Number(limit) || 50, 1), 200);
    try {
      const fields = ['number', 'title', 'url', 'state', 'updatedAt', 'assignees', 'labels'];
      const { stdout } = await this.execGH(
        `gh issue list --state open --limit ${safeLimit} --json ${fields.join(',')}`,
        { cwd: projectPath }
      );
      const list = JSON.parse(stdout || '[]');
      if (!Array.isArray(list)) return [];
      return list;
    } catch (error) {
      console.error('Failed to list GitHub issues:', error);
      throw error;
    }
  }

  /** Search open issues in current repo */
  async searchIssues(
    projectPath: string,
    searchTerm: string,
    limit: number = 20
  ): Promise<
    Array<{
      number: number;
      title: string;
      url?: string;
      state?: string;
      updatedAt?: string | null;
      assignees?: Array<{ login?: string; name?: string }>;
      labels?: Array<{ name?: string }>;
    }>
  > {
    const safeLimit = Math.min(Math.max(Number(limit) || 20, 1), 200);
    const term = String(searchTerm || '').trim();
    if (!term) return [];
    try {
      const fields = ['number', 'title', 'url', 'state', 'updatedAt', 'assignees', 'labels'];
      const { stdout } = await this.execGH(
        `gh issue list --state open --search ${JSON.stringify(term)} --limit ${safeLimit} --json ${fields.join(',')}`,
        { cwd: projectPath }
      );
      const list = JSON.parse(stdout || '[]');
      if (!Array.isArray(list)) return [];
      return list;
    } catch (error) {
      // Surface empty results rather than failing hard on weird queries
      return [];
    }
  }

  /** Get a single issue with body for enrichment */
  async getIssue(
    projectPath: string,
    number: number
  ): Promise<{
    number: number;
    title?: string;
    body?: string;
    url?: string;
    state?: string;
    updatedAt?: string | null;
    assignees?: Array<{ login?: string; name?: string }>;
    labels?: Array<{ name?: string }>;
  } | null> {
    try {
      const fields = [
        'number',
        'title',
        'body',
        'url',
        'state',
        'updatedAt',
        'assignees',
        'labels',
      ];
      const { stdout } = await this.execGH(
        `gh issue view ${JSON.stringify(String(number))} --json ${fields.join(',')}`,
        { cwd: projectPath }
      );
      const data = JSON.parse(stdout || 'null');
      if (!data || typeof data !== 'object') return null;
      return data;
    } catch (error) {
      console.error('Failed to view GitHub issue:', error);
      return null;
    }
  }

  /**
   * Authenticate with GitHub using Personal Access Token
   */
  async authenticateWithToken(token: string): Promise<AuthResult> {
    try {
      // Test the token by getting user info
      const user = await this.getUserInfo(token);

      if (user) {
        // Store token securely
        await this.storeToken(token);
        return { success: true, token, user };
      }

      return { success: false, error: 'Invalid token' };
    } catch (error) {
      console.error('Token authentication failed:', error);
      return {
        success: false,
        error: 'Invalid token or network error',
      };
    }
  }

  /**
   * Check if user is authenticated
   */
  async isAuthenticated(): Promise<boolean> {
    try {
      const token = await this.getStoredToken();

      if (!token) {
        // No stored token, user needs to authenticate
        return false;
      }

      // Test the token by making a simple API call
      const user = await this.getUserInfo(token);
      return !!user;
    } catch (error) {
      console.error('Authentication check failed:', error);
      return false;
    }
  }

  /**
   * Get user information using GitHub CLI
   */
  async getUserInfo(_token: string): Promise<GitHubUser | null> {
    try {
      // Use gh CLI to get user info
      const { stdout } = await this.execGH('gh api user');
      const userData = JSON.parse(stdout);

      return {
        id: userData.id,
        login: userData.login,
        name: userData.name || userData.login,
        email: userData.email || '',
        avatar_url: userData.avatar_url,
      };
    } catch (error) {
      console.error('Failed to get user info:', error);
      return null;
    }
  }

  /**
   * Get user's repositories using GitHub CLI
   */
  async getRepositories(_token: string): Promise<GitHubRepo[]> {
    try {
      // Use gh CLI to get repositories with correct field names
      const { stdout } = await this.execGH(
        'gh repo list --limit 100 --json name,nameWithOwner,description,url,defaultBranchRef,isPrivate,updatedAt,primaryLanguage,stargazerCount,forkCount'
      );
      const repos = JSON.parse(stdout);

      return repos.map((repo: any) => ({
        id: Math.random(), // gh CLI doesn't provide ID, so we generate one
        name: repo.name,
        full_name: repo.nameWithOwner,
        description: repo.description,
        html_url: repo.url,
        clone_url: `https://github.com/${repo.nameWithOwner}.git`,
        ssh_url: `git@github.com:${repo.nameWithOwner}.git`,
        default_branch: repo.defaultBranchRef?.name || 'main',
        private: repo.isPrivate,
        updated_at: repo.updatedAt,
        language: repo.primaryLanguage?.name || null,
        stargazers_count: repo.stargazerCount || 0,
        forks_count: repo.forkCount || 0,
      }));
    } catch (error) {
      console.error('Failed to fetch repositories:', error);
      throw error;
    }
  }

  /**
   * List open pull requests for the repository located at projectPath.
   */
  async getPullRequests(projectPath: string): Promise<GitHubPullRequest[]> {
    try {
      const fields = [
        'number',
        'title',
        'headRefName',
        'baseRefName',
        'url',
        'isDraft',
        'updatedAt',
        'headRefOid',
        'author',
        'headRepositoryOwner',
        'headRepository',
      ];
      const { stdout } = await this.execGH(`gh pr list --state open --json ${fields.join(',')}`, {
        cwd: projectPath,
      });
      const list = JSON.parse(stdout || '[]');

      if (!Array.isArray(list)) return [];

      return list.map((item: any) => ({
        number: item?.number,
        title: item?.title || `PR #${item?.number ?? 'unknown'}`,
        headRefName: item?.headRefName || '',
        baseRefName: item?.baseRefName || '',
        url: item?.url || '',
        isDraft: item?.isDraft ?? false,
        updatedAt: item?.updatedAt || null,
        headRefOid: item?.headRefOid || undefined,
        author: item?.author || null,
        headRepositoryOwner: item?.headRepositoryOwner || null,
        headRepository: item?.headRepository || null,
      }));
    } catch (error) {
      console.error('Failed to list pull requests:', error);
      throw error;
    }
  }

  /**
   * Ensure a local branch exists for the given pull request by delegating to gh CLI.
   * Returns the branch name that now tracks the PR.
   */
  async ensurePullRequestBranch(
    projectPath: string,
    prNumber: number,
    branchName: string
  ): Promise<string> {
    const safeBranch = branchName || `pr/${prNumber}`;
    let previousRef: string | null = null;

    try {
      const { stdout } = await execAsync('git rev-parse --abbrev-ref HEAD', {
        cwd: projectPath,
      });
      const current = (stdout || '').trim();
      if (current) previousRef = current;
    } catch {
      previousRef = null;
    }

    try {
      await this.execGH(
        `gh pr checkout ${JSON.stringify(String(prNumber))} --branch ${JSON.stringify(safeBranch)} --force`,
        { cwd: projectPath }
      );
    } catch (error) {
      console.error('Failed to checkout pull request branch via gh:', error);
      throw error;
    } finally {
      if (previousRef && previousRef !== safeBranch) {
        try {
          await execAsync(`git checkout ${JSON.stringify(previousRef)}`, { cwd: projectPath });
        } catch (switchErr) {
          console.warn('Failed to restore previous branch after PR checkout:', switchErr);
        }
      }
    }

    return safeBranch;
  }

  /**
<<<<<<< HEAD
   * Validate repository name format
   */
  validateRepositoryName(name: string): { valid: boolean; error?: string } {
    if (!name || name.trim().length === 0) {
      return { valid: false, error: 'Repository name is required' };
    }

    const trimmed = name.trim();

    // Check length
    if (trimmed.length > 100) {
      return { valid: false, error: 'Repository name must be 100 characters or less' };
    }

    // Check for valid characters (alphanumeric, hyphens, underscores, dots)
    // GitHub allows: a-z, A-Z, 0-9, -, _, .
    if (!/^[a-zA-Z0-9._-]+$/.test(trimmed)) {
      return {
        valid: false,
        error: 'Repository name can only contain letters, numbers, hyphens, underscores, and dots',
      };
    }

    // Cannot start or end with hyphen, dot, or underscore
    if (/^[-._]|[-._]$/.test(trimmed)) {
      return {
        valid: false,
        error: 'Repository name cannot start or end with a hyphen, dot, or underscore',
      };
    }

    // Cannot be all dots
    if (/^\.+$/.test(trimmed)) {
      return { valid: false, error: 'Repository name cannot be all dots' };
    }

    // Reserved names (basic ones, GitHub has more)
    const reserved = [
      'con',
      'prn',
      'aux',
      'nul',
      'com1',
      'com2',
      'com3',
      'com4',
      'com5',
      'com6',
      'com7',
      'com8',
      'com9',
      'lpt1',
      'lpt2',
      'lpt3',
      'lpt4',
      'lpt5',
      'lpt6',
      'lpt7',
      'lpt8',
      'lpt9',
    ];
    if (reserved.includes(trimmed.toLowerCase())) {
      return { valid: false, error: 'Repository name is reserved' };
    }

    return { valid: true };
  }

  /**
   * Check if a repository exists for the given owner and name
   */
  async checkRepositoryExists(owner: string, name: string): Promise<boolean> {
    try {
      await this.execGH(`gh repo view ${owner}/${name}`);
      return true;
    } catch {
      return false;
    }
  }

  /**
   * Get available owners (user + organizations)
   */
  async getOwners(): Promise<Array<{ login: string; type: 'User' | 'Organization' }>> {
    try {
      // Get current user
      const { stdout: userStdout } = await this.execGH('gh api user');
      const user = JSON.parse(userStdout);

      const owners: Array<{ login: string; type: 'User' | 'Organization' }> = [
        { login: user.login, type: 'User' },
      ];

      // Get organizations
      try {
        const { stdout: orgsStdout } = await this.execGH('gh api user/orgs');
        const orgs = JSON.parse(orgsStdout);
        if (Array.isArray(orgs)) {
          for (const org of orgs) {
            owners.push({ login: org.login, type: 'Organization' });
          }
        }
      } catch (error) {
        // If orgs fetch fails, just continue with user only
        console.warn('Failed to fetch organizations:', error);
      }

      return owners;
    } catch (error) {
      console.error('Failed to get owners:', error);
      throw error;
    }
  }

  /**
   * Create a new GitHub repository
   */
  async createRepository(params: {
    name: string;
    description?: string;
    owner: string;
    isPrivate: boolean;
  }): Promise<{ url: string; defaultBranch: string; fullName: string }> {
    try {
      const { name, description, owner, isPrivate } = params;

      // Build gh repo create command
      const visibilityFlag = isPrivate ? '--private' : '--public';
      let command = `gh repo create ${owner}/${name} ${visibilityFlag} --confirm`;

      if (description && description.trim()) {
        // Escape description for shell
        const desc = JSON.stringify(description.trim());
        command += ` --description ${desc}`;
      }

      await this.execGH(command);

      // Get repository details
      const { stdout } = await this.execGH(
        `gh repo view ${owner}/${name} --json name,nameWithOwner,url,defaultBranchRef`
      );
      const repoInfo = JSON.parse(stdout);

      return {
        url: repoInfo.url || `https://github.com/${repoInfo.nameWithOwner}`,
        defaultBranch: repoInfo.defaultBranchRef?.name || 'main',
        fullName: repoInfo.nameWithOwner || `${owner}/${name}`,
      };
    } catch (error) {
      console.error('Failed to create repository:', error);
      throw error;
    }
  }

  /**
   * Initialize a new project with initial files and commit
   */
  async initializeNewProject(params: {
    repoUrl: string;
    localPath: string;
    name: string;
    description?: string;
  }): Promise<void> {
    const { repoUrl, localPath, name, description } = params;

    try {
      // Ensure the directory exists (clone should have created it, but just in case)
      if (!fs.existsSync(localPath)) {
        throw new Error('Local path does not exist after clone');
      }

      // Create README.md
      const readmePath = path.join(localPath, 'README.md');
      const readmeContent = description ? `# ${name}\n\n${description}\n` : `# ${name}\n`;
      fs.writeFileSync(readmePath, readmeContent, 'utf8');

      // Initialize git, add files, commit, and push
      const execOptions = { cwd: localPath };

      // Add and commit
      await execAsync('git add README.md', execOptions);
      await execAsync('git commit -m "Initial commit"', execOptions);

      // Push to origin
      await execAsync('git push -u origin main', execOptions).catch(async () => {
        // If main branch doesn't exist, try master
        try {
          await execAsync('git push -u origin master', execOptions);
        } catch {
          // If both fail, let the error propagate
          throw new Error('Failed to push to remote repository');
        }
      });
    } catch (error) {
      console.error('Failed to initialize new project:', error);
      throw error;
    }
  }

  /**
   * Clone a repository to local workspace
=======
   * Clone a repository to local task directory
>>>>>>> 4f0c34b6
   */
  async cloneRepository(
    repoUrl: string,
    localPath: string
  ): Promise<{ success: boolean; error?: string }> {
    try {
      // Ensure the local path directory exists
      const dir = path.dirname(localPath);
      if (!fs.existsSync(dir)) {
        fs.mkdirSync(dir, { recursive: true });
      }

      // Clone the repository
      await execAsync(`git clone "${repoUrl}" "${localPath}"`);

      return { success: true };
    } catch (error) {
      console.error('Failed to clone repository:', error);
      return {
        success: false,
        error: error instanceof Error ? error.message : 'Clone failed',
      };
    }
  }

  /**
   * Logout and clear stored token
   */
  async logout(): Promise<void> {
    try {
      const keytar = await import('keytar');
      await keytar.deletePassword(this.SERVICE_NAME, this.ACCOUNT_NAME);
    } catch (error) {
      console.error('Failed to logout:', error);
    }
  }

  /**
   * Store authentication token securely
   */
  private async storeToken(token: string): Promise<void> {
    try {
      const keytar = await import('keytar');
      await keytar.setPassword(this.SERVICE_NAME, this.ACCOUNT_NAME, token);
    } catch (error) {
      console.error('Failed to store token:', error);
      throw error;
    }
  }

  /**
   * Retrieve stored authentication token
   */
  private async getStoredToken(): Promise<string | null> {
    try {
      const keytar = await import('keytar');
      return await keytar.getPassword(this.SERVICE_NAME, this.ACCOUNT_NAME);
    } catch (error) {
      console.error('Failed to retrieve token:', error);
      return null;
    }
  }
}<|MERGE_RESOLUTION|>--- conflicted
+++ resolved
@@ -748,7 +748,6 @@
   }
 
   /**
-<<<<<<< HEAD
    * Validate repository name format
    */
   validateRepositoryName(name: string): { valid: boolean; error?: string } {
@@ -950,10 +949,7 @@
   }
 
   /**
-   * Clone a repository to local workspace
-=======
    * Clone a repository to local task directory
->>>>>>> 4f0c34b6
    */
   async cloneRepository(
     repoUrl: string,
