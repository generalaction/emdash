import { execFile } from 'child_process';
import { promisify } from 'util';
import * as fs from 'fs';
import * as path from 'path';

const execFileAsync = promisify(execFile);

export type GitChange = {
  path: string;
  status: string;
  additions: number;
  deletions: number;
  isStaged: boolean;
};

export async function getStatus(taskPath: string): Promise<GitChange[]> {
  try {
    await execFileAsync('git', ['rev-parse', '--is-inside-work-tree'], {
      cwd: taskPath,
    });
  } catch {
    return [];
  }

<<<<<<< HEAD
  const { stdout: statusOutput } = await execFileAsync('git', ['status', '--porcelain'], {
    cwd: taskPath,
  });
=======
  const { stdout: statusOutput } = await execFileAsync(
    'git',
    ['status', '--porcelain', '--untracked-files=all'],
    {
      cwd: workspacePath,
    }
  );
>>>>>>> edfe01a5

  if (!statusOutput.trim()) return [];

  const changes: GitChange[] = [];
  const statusLines = statusOutput
    .split('\n')
    .map((l) => l.replace(/\r$/, ''))
    .filter((l) => l.length > 0);

  for (const line of statusLines) {
    const statusCode = line.substring(0, 2);
    let filePath = line.substring(3);
    if (statusCode.includes('R') && filePath.includes('->')) {
      const parts = filePath.split('->');
      filePath = parts[parts.length - 1].trim();
    }

    let status = 'modified';
    if (statusCode.includes('A') || statusCode.includes('?')) status = 'added';
    else if (statusCode.includes('D')) status = 'deleted';
    else if (statusCode.includes('R')) status = 'renamed';
    else if (statusCode.includes('M')) status = 'modified';

    // Check if file is staged (first character of status code indicates staged changes)
    const isStaged = statusCode[0] !== ' ' && statusCode[0] !== '?';

    if (filePath.endsWith('codex-stream.log')) continue;

    let additions = 0;
    let deletions = 0;

    const sumNumstat = (stdout: string) => {
      const lines = stdout
        .trim()
        .split('\n')
        .filter((l) => l.trim().length > 0);
      for (const l of lines) {
        const p = l.split('\t');
        if (p.length >= 2) {
          const addStr = p[0];
          const delStr = p[1];
          const a = addStr === '-' ? 0 : parseInt(addStr, 10) || 0;
          const d = delStr === '-' ? 0 : parseInt(delStr, 10) || 0;
          additions += a;
          deletions += d;
        }
      }
    };

    try {
      const staged = await execFileAsync('git', ['diff', '--numstat', '--cached', '--', filePath], {
        cwd: taskPath,
      });
      if (staged.stdout && staged.stdout.trim()) sumNumstat(staged.stdout);
    } catch {}

    try {
      const unstaged = await execFileAsync('git', ['diff', '--numstat', '--', filePath], {
        cwd: taskPath,
      });
      if (unstaged.stdout && unstaged.stdout.trim()) sumNumstat(unstaged.stdout);
    } catch {}

    if (additions === 0 && deletions === 0 && statusCode.includes('?')) {
      const absPath = path.join(taskPath, filePath);
      try {
        const stat = fs.existsSync(absPath) ? fs.statSync(absPath) : undefined;
        if (stat && stat.isFile()) {
          const buf = fs.readFileSync(absPath);
          let count = 0;
          for (let i = 0; i < buf.length; i++) if (buf[i] === 0x0a) count++;
          additions = count;
        }
      } catch {}
    }

    changes.push({ path: filePath, status, additions, deletions, isStaged });
  }

  return changes;
}

export async function stageFile(taskPath: string, filePath: string): Promise<void> {
  await execFileAsync('git', ['add', '--', filePath], { cwd: taskPath });
}

export async function revertFile(
  taskPath: string,
  filePath: string
): Promise<{ action: 'unstaged' | 'reverted' }> {
  // Check if file is staged
  try {
    const { stdout: stagedStatus } = await execFileAsync(
      'git',
      ['diff', '--cached', '--name-only', '--', filePath],
      {
        cwd: taskPath,
      }
    );

    if (stagedStatus.trim()) {
      // File is staged, unstage it (but keep working directory changes)
      await execFileAsync('git', ['reset', 'HEAD', '--', filePath], { cwd: taskPath });
      return { action: 'unstaged' };
    }
  } catch {}

<<<<<<< HEAD
  // File is not staged, revert working directory changes
  await execFileAsync('git', ['checkout', 'HEAD', '--', filePath], { cwd: taskPath });
=======
  // Check if file is tracked in git (exists in HEAD)
  let fileExistsInHead = false;
  try {
    await execFileAsync('git', ['cat-file', '-e', `HEAD:${filePath}`], { cwd: workspacePath });
    fileExistsInHead = true;
  } catch {
    // File doesn't exist in HEAD (it's a new/untracked file), delete it
    const absPath = path.join(workspacePath, filePath);
    if (fs.existsSync(absPath)) {
      fs.unlinkSync(absPath);
    }
    return { action: 'reverted' };
  }

  // File exists in HEAD, revert it
  if (fileExistsInHead) {
    try {
      await execFileAsync('git', ['checkout', 'HEAD', '--', filePath], { cwd: workspacePath });
    } catch (error) {
      // If checkout fails, don't delete the file - throw the error instead
      throw new Error(
        `Failed to revert file: ${error instanceof Error ? error.message : String(error)}`
      );
    }
  }
>>>>>>> edfe01a5
  return { action: 'reverted' };
}

export async function getFileDiff(
  taskPath: string,
  filePath: string
): Promise<{ lines: Array<{ left?: string; right?: string; type: 'context' | 'add' | 'del' }> }> {
  try {
    const { stdout } = await execFileAsync(
      'git',
      ['diff', '--no-color', '--unified=2000', 'HEAD', '--', filePath],
      { cwd: taskPath }
    );

    const linesRaw = stdout.split('\n');
    const result: Array<{ left?: string; right?: string; type: 'context' | 'add' | 'del' }> = [];
    for (const line of linesRaw) {
      if (!line) continue;
      if (
        line.startsWith('diff ') ||
        line.startsWith('index ') ||
        line.startsWith('--- ') ||
        line.startsWith('+++ ') ||
        line.startsWith('@@')
      )
        continue;
      const prefix = line[0];
      const content = line.slice(1);
      if (prefix === ' ') result.push({ left: content, right: content, type: 'context' });
      else if (prefix === '-') result.push({ left: content, type: 'del' });
      else if (prefix === '+') result.push({ right: content, type: 'add' });
      else result.push({ left: line, right: line, type: 'context' });
    }

    if (result.length === 0) {
      try {
        const abs = path.join(taskPath, filePath);
        if (fs.existsSync(abs)) {
          const content = fs.readFileSync(abs, 'utf8');
          return { lines: content.split('\n').map((l) => ({ right: l, type: 'add' as const })) };
        } else {
          const { stdout: prev } = await execFileAsync('git', ['show', `HEAD:${filePath}`], {
            cwd: taskPath,
          });
          return { lines: prev.split('\n').map((l) => ({ left: l, type: 'del' as const })) };
        }
      } catch {
        return { lines: [] };
      }
    }

    return { lines: result };
  } catch {
    try {
      const abs = path.join(taskPath, filePath);
      const content = fs.readFileSync(abs, 'utf8');
      const lines = content.split('\n');
      return { lines: lines.map((l) => ({ right: l, type: 'add' as const })) };
    } catch {
      try {
        const { stdout } = await execFileAsync(
          'git',
          ['diff', '--no-color', '--unified=2000', 'HEAD', '--', filePath],
          { cwd: taskPath }
        );
        const linesRaw = stdout.split('\n');
        const result: Array<{ left?: string; right?: string; type: 'context' | 'add' | 'del' }> =
          [];
        for (const line of linesRaw) {
          if (!line) continue;
          if (
            line.startsWith('diff ') ||
            line.startsWith('index ') ||
            line.startsWith('--- ') ||
            line.startsWith('+++ ') ||
            line.startsWith('@@')
          )
            continue;
          const prefix = line[0];
          const content = line.slice(1);
          if (prefix === ' ') result.push({ left: content, right: content, type: 'context' });
          else if (prefix === '-') result.push({ left: content, type: 'del' });
          else if (prefix === '+') result.push({ right: content, type: 'add' });
          else result.push({ left: line, right: line, type: 'context' });
        }
        if (result.length === 0) {
          try {
            const { stdout: prev } = await execFileAsync('git', ['show', `HEAD:${filePath}`], {
              cwd: taskPath,
            });
            return { lines: prev.split('\n').map((l) => ({ left: l, type: 'del' as const })) };
          } catch {
            return { lines: [] };
          }
        }
        return { lines: result };
      } catch {
        return { lines: [] };
      }
    }
  }
}<|MERGE_RESOLUTION|>--- conflicted
+++ resolved
@@ -22,19 +22,13 @@
     return [];
   }
 
-<<<<<<< HEAD
-  const { stdout: statusOutput } = await execFileAsync('git', ['status', '--porcelain'], {
-    cwd: taskPath,
-  });
-=======
-  const { stdout: statusOutput } = await execFileAsync(
+const { stdout: statusOutput } = await execFileAsync(
     'git',
     ['status', '--porcelain', '--untracked-files=all'],
     {
-      cwd: workspacePath,
+      cwd: taskPath,
     }
   );
->>>>>>> edfe01a5
 
   if (!statusOutput.trim()) return [];
 
@@ -142,18 +136,14 @@
     }
   } catch {}
 
-<<<<<<< HEAD
-  // File is not staged, revert working directory changes
-  await execFileAsync('git', ['checkout', 'HEAD', '--', filePath], { cwd: taskPath });
-=======
-  // Check if file is tracked in git (exists in HEAD)
+// Check if file is tracked in git (exists in HEAD)
   let fileExistsInHead = false;
   try {
-    await execFileAsync('git', ['cat-file', '-e', `HEAD:${filePath}`], { cwd: workspacePath });
+    await execFileAsync('git', ['cat-file', '-e', `HEAD:${filePath}`], { cwd: taskPath });
     fileExistsInHead = true;
   } catch {
     // File doesn't exist in HEAD (it's a new/untracked file), delete it
-    const absPath = path.join(workspacePath, filePath);
+    const absPath = path.join(taskPath, filePath);
     if (fs.existsSync(absPath)) {
       fs.unlinkSync(absPath);
     }
@@ -163,7 +153,7 @@
   // File exists in HEAD, revert it
   if (fileExistsInHead) {
     try {
-      await execFileAsync('git', ['checkout', 'HEAD', '--', filePath], { cwd: workspacePath });
+      await execFileAsync('git', ['checkout', 'HEAD', '--', filePath], { cwd: taskPath });
     } catch (error) {
       // If checkout fails, don't delete the file - throw the error instead
       throw new Error(
@@ -171,7 +161,6 @@
       );
     }
   }
->>>>>>> edfe01a5
   return { action: 'reverted' };
 }
 
