--- conflicted
+++ resolved
@@ -59,9 +59,6 @@
         }
 
         const proc =
-<<<<<<< HEAD
-          existing ?? startPty({ id, cwd, shell, env, cols, rows, autoApprove, initialPrompt, skipResume });
-=======
           existing ??
           startPty({
             id,
@@ -74,7 +71,6 @@
             initialPrompt,
             skipResume: shouldSkipResume,
           });
->>>>>>> f4a6aae6
         const envKeys = env ? Object.keys(env) : [];
         const planEnv = env && (env.EMDASH_PLAN_MODE || env.EMDASH_PLAN_FILE) ? true : false;
         log.debug('pty:start OK', {
