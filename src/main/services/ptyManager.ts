import os from 'os';
import type { IPty } from 'node-pty';
import { log } from '../lib/logger';
import { PROVIDERS } from '@shared/providers/registry';

type PtyRecord = {
  id: string;
  proc: IPty;
};

const ptys = new Map<string, PtyRecord>();

function getDefaultShell(): string {
  if (process.platform === 'win32') {
    // Prefer ComSpec (usually cmd.exe) or fallback to PowerShell
    return process.env.ComSpec || 'C:\\Windows\\System32\\WindowsPowerShell\\v1.0\\powershell.exe';
  }
  return process.env.SHELL || '/bin/bash';
}

export function startPty(options: {
  id: string;
  cwd?: string;
  shell?: string;
  env?: NodeJS.ProcessEnv;
  cols?: number;
  rows?: number;
  autoApprove?: boolean;
  initialPrompt?: string;
}): IPty {
  if (process.env.EMDASH_DISABLE_PTY === '1') {
    throw new Error('PTY disabled via EMDASH_DISABLE_PTY=1');
  }
  const { id, cwd, shell, env, cols = 80, rows = 24, autoApprove, initialPrompt } = options;

  let useShell = shell || getDefaultShell();
  const useCwd = cwd || process.cwd() || os.homedir();
  const useEnv = {
    TERM: 'xterm-256color',
    COLORTERM: 'truecolor',
    TERM_PROGRAM: 'emdash',
    ...process.env,
    ...(env || {}),
  };

  // On Windows, resolve shell command to full path for node-pty
  if (process.platform === 'win32' && shell && !shell.includes('\\') && !shell.includes('/')) {
    try {
      // eslint-disable-next-line @typescript-eslint/no-var-requires
      const { execSync } = require('child_process');

      // Try .cmd first (npm globals are typically .cmd files)
      let resolved = '';
      try {
        resolved = execSync(`where ${shell}.cmd`, { encoding: 'utf8' })
          .trim()
          .split('\n')[0]
          .replace(/\r/g, '')
          .trim();
      } catch {
        // If .cmd doesn't exist, try without extension
        resolved = execSync(`where ${shell}`, { encoding: 'utf8' })
          .trim()
          .split('\n')[0]
          .replace(/\r/g, '')
          .trim();
      }

      // Ensure we have an executable extension
      if (resolved && !resolved.match(/\.(exe|cmd|bat)$/i)) {
        // If no executable extension, try appending .cmd
        const cmdPath = resolved + '.cmd';
        try {
          // eslint-disable-next-line @typescript-eslint/no-var-requires
          const fs = require('fs');
          if (fs.existsSync(cmdPath)) {
            resolved = cmdPath;
          }
        } catch {
          // Ignore fs errors
        }
      }

      if (resolved) {
        useShell = resolved;
      }
    } catch {
      // Fall back to original shell name
    }
  }

  // Lazy load native module at call time to prevent startup crashes
  // eslint-disable-next-line @typescript-eslint/no-var-requires
  let pty: typeof import('node-pty');
  try {
    pty = require('node-pty');
  } catch (e: any) {
    throw new Error(`PTY unavailable: ${e?.message || String(e)}`);
  }

  // Provide sensible defaults for interactive shells so they render prompts
  const args: string[] = [];
  if (process.platform !== 'win32') {
    try {
      const base = String(useShell).split('/').pop() || '';
<<<<<<< HEAD
      
      // Check if this is a known AI coding assistant CLI
=======
      if (base === 'zsh') args.push('-il');
      else if (base === 'bash') args.push('--noprofile', '--norc', '-i');
      else if (base === 'fish' || base === 'sh') args.push('-i');

>>>>>>> 3ae79205
      const baseLower = base.toLowerCase();
      const provider = PROVIDERS.find((p) => p.cli === baseLower);

<<<<<<< HEAD
      if (autoApproveFlag) {
        // For agent CLIs, use auto-approve flags
        const willAddFlag = autoApprove === true;
        log.debug('ptyManager:providerCheck', {
          id,
          base,
          autoApprove,
          autoApproveFlag,
          willAddFlag,
        });
        if (willAddFlag) {
          args.push(autoApproveFlag);
=======
      if (provider) {
        args.length = 0;
        if (autoApprove && provider.autoApproveFlag) {
          args.push(provider.autoApproveFlag);
        }
        if (provider.initialPromptFlag !== undefined && initialPrompt?.trim()) {
          if (provider.initialPromptFlag) {
            args.push(provider.initialPromptFlag);
          }
          args.push(initialPrompt.trim());
>>>>>>> 3ae79205
        }
      } else {
        // For normal shells, use login + interactive to load user configs
        if (base === 'zsh') args.push('-il');
        else if (base === 'bash') args.push('-il');
        else if (base === 'fish') args.push('-il');
        else if (base === 'sh') args.push('-il');
        else args.push('-i'); // Fallback for other shells
      }
    } catch {}
  }

  let proc: IPty;
  try {
    proc = pty.spawn(useShell, args, {
      name: 'xterm-256color',
      cols,
      rows,
      cwd: useCwd,
      env: useEnv,
    });
    log.debug('ptyManager:spawned', { id, shell: useShell, args, cwd: useCwd });
  } catch (err: any) {
    try {
      const fallbackShell = getDefaultShell();
      proc = pty.spawn(fallbackShell, [], {
        name: 'xterm-256color',
        cols,
        rows,
        cwd: useCwd,
        env: useEnv,
      });
    } catch (err2: any) {
      throw new Error(`PTY spawn failed: ${err2?.message || err?.message || String(err2 || err)}`);
    }
  }

  const rec: PtyRecord = { id, proc };
  ptys.set(id, rec);
  return proc;
}

export function writePty(id: string, data: string): void {
  const rec = ptys.get(id);
  if (!rec) {
    log.warn('ptyManager:writeMissing', { id, bytes: data.length });
    return;
  }
  rec.proc.write(data);
}

export function resizePty(id: string, cols: number, rows: number): void {
  const rec = ptys.get(id);
  if (!rec) {
    log.warn('ptyManager:resizeMissing', { id, cols, rows });
    return;
  }
  try {
    rec.proc.resize(cols, rows);
  } catch (error: any) {
    // EBADF or native errors typically mean the PTY has already exited
    if (
      error &&
      (error.code === 'EBADF' ||
        /EBADF/.test(String(error)) ||
        /Napi::Error/.test(String(error)) ||
        error.message?.includes('not open'))
    ) {
      log.warn('ptyManager:resizeAfterExit', { id, cols, rows, error: String(error) });
      return;
    }
    log.error('ptyManager:resizeFailed', { id, cols, rows, error: String(error) });
  }
}

export function killPty(id: string): void {
  const rec = ptys.get(id);
  if (!rec) {
    return;
  }
  try {
    rec.proc.kill();
  } finally {
    ptys.delete(id);
  }
}

export function hasPty(id: string): boolean {
  return ptys.has(id);
}

export function getPty(id: string): IPty | undefined {
  return ptys.get(id)?.proc;
}<|MERGE_RESOLUTION|>--- conflicted
+++ resolved
@@ -103,32 +103,10 @@
   if (process.platform !== 'win32') {
     try {
       const base = String(useShell).split('/').pop() || '';
-<<<<<<< HEAD
       
-      // Check if this is a known AI coding assistant CLI
-=======
-      if (base === 'zsh') args.push('-il');
-      else if (base === 'bash') args.push('--noprofile', '--norc', '-i');
-      else if (base === 'fish' || base === 'sh') args.push('-i');
-
->>>>>>> 3ae79205
       const baseLower = base.toLowerCase();
       const provider = PROVIDERS.find((p) => p.cli === baseLower);
 
-<<<<<<< HEAD
-      if (autoApproveFlag) {
-        // For agent CLIs, use auto-approve flags
-        const willAddFlag = autoApprove === true;
-        log.debug('ptyManager:providerCheck', {
-          id,
-          base,
-          autoApprove,
-          autoApproveFlag,
-          willAddFlag,
-        });
-        if (willAddFlag) {
-          args.push(autoApproveFlag);
-=======
       if (provider) {
         args.length = 0;
         if (autoApprove && provider.autoApproveFlag) {
@@ -139,7 +117,6 @@
             args.push(provider.initialPromptFlag);
           }
           args.push(initialPrompt.trim());
->>>>>>> 3ae79205
         }
       } else {
         // For normal shells, use login + interactive to load user configs
