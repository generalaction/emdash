--- conflicted
+++ resolved
@@ -32,9 +32,6 @@
   if (process.env.EMDASH_DISABLE_PTY === '1') {
     throw new Error('PTY disabled via EMDASH_DISABLE_PTY=1');
   }
-<<<<<<< HEAD
-  const { id, cwd, shell, env, cols = 80, rows = 24, autoApprove, initialPrompt, skipResume = false } = options;
-=======
   const {
     id,
     cwd,
@@ -44,9 +41,8 @@
     rows = 24,
     autoApprove,
     initialPrompt,
-    skipResume,
+    skipResume = false,
   } = options;
->>>>>>> f4a6aae6
 
   const defaultShell = getDefaultShell();
   let useShell = shell || defaultShell;
@@ -147,11 +143,7 @@
         // Build the provider command with flags
         const cliArgs: string[] = [];
 
-<<<<<<< HEAD
-        // Add resume flag FIRST if available (skip for new conversations)
-=======
         // Add resume flag FIRST if available (unless skipResume is true)
->>>>>>> f4a6aae6
         if (provider.resumeFlag && !skipResume) {
           const resumeParts = provider.resumeFlag.split(' ');
           cliArgs.push(...resumeParts);
