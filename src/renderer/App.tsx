import React, { useState, useEffect, useCallback, useRef } from 'react';
import { Button } from './components/ui/button';
import { FolderOpen, Plus, Download } from 'lucide-react';
import LeftSidebar from './components/LeftSidebar';
import ProjectMainView from './components/ProjectMainView';
<<<<<<< HEAD
import WorkspaceModal from './components/WorkspaceModal';
import { NewProjectModal } from './components/NewProjectModal';
import { CloneFromUrlModal } from './components/CloneFromUrlModal';
=======
import TaskModal from './components/TaskModal';
>>>>>>> 4f0c34b6
import ChatInterface from './components/ChatInterface';
import MultiAgentTask from './components/MultiAgentTask';
import { Toaster } from './components/ui/toaster';
import useUpdateNotifier from './hooks/useUpdateNotifier';
import { useToast } from './hooks/use-toast';
import { ToastAction } from './components/ui/toast';
import { useGithubAuth } from './hooks/useGithubAuth';
import { useTheme } from './hooks/useTheme';
import { ThemeProvider } from './components/ThemeProvider';
import ErrorBoundary from './components/ErrorBoundary';
import emdashLogo from '../assets/images/emdash/emdash_logo.svg';
import emdashLogoWhite from '../assets/images/emdash/emdash_logo_white.svg';
import Titlebar from './components/titlebar/Titlebar';
import { SidebarProvider } from './components/ui/sidebar';
import { RightSidebarProvider, useRightSidebar } from './components/ui/right-sidebar';
import RightSidebar from './components/RightSidebar';
import { type Provider } from './types';
import { type LinearIssueSummary } from './types/linear';
import { type GitHubIssueSummary } from './types/github';
import { type JiraIssueSummary } from './types/jira';
import { ResizablePanelGroup, ResizablePanel, ResizableHandle } from './components/ui/resizable';
import { loadPanelSizes, savePanelSizes } from './lib/persisted-layout';
import type { ImperativePanelHandle } from 'react-resizable-panels';
import SettingsModal from './components/SettingsModal';
import CommandPaletteWrapper from './components/CommandPaletteWrapper';
import FirstLaunchModal from './components/FirstLaunchModal';
import type { Project, Task } from './types/app';
import type { TaskMetadata } from './types/chat';
import AppKeyboardShortcuts from './components/AppKeyboardShortcuts';
import { usePlanToasts } from './hooks/usePlanToasts';
import { terminalSessionRegistry } from './terminal/SessionRegistry';
import BrowserPane from './components/BrowserPane';
import { BrowserProvider } from './providers/BrowserProvider';
import { getContainerRunState } from './lib/containerRuns';
import KanbanBoard from './components/kanban/KanbanBoard';
import { GithubDeviceFlowModal } from './components/GithubDeviceFlowModal';

const TERMINAL_PROVIDER_IDS = [
  'qwen',
  'codex',
  'claude',
  'droid',
  'gemini',
  'cursor',
  'copilot',
  'amp',
  'opencode',
  'charm',
  'auggie',
  'kimi',
  'kiro',
  'rovo',
] as const;

const RightSidebarBridge: React.FC<{
  onCollapsedChange: (collapsed: boolean) => void;
  setCollapsedRef: React.MutableRefObject<((next: boolean) => void) | null>;
}> = ({ onCollapsedChange, setCollapsedRef }) => {
  const { collapsed, setCollapsed } = useRightSidebar();

  useEffect(() => {
    onCollapsedChange(collapsed);
  }, [collapsed, onCollapsedChange]);

  useEffect(() => {
    setCollapsedRef.current = setCollapsed;
    return () => {
      setCollapsedRef.current = null;
    };
  }, [setCollapsed, setCollapsedRef]);

  return null;
};

const TITLEBAR_HEIGHT = '36px';
const PANEL_LAYOUT_STORAGE_KEY = 'emdash.layout.left-main-right.v2';
const DEFAULT_PANEL_LAYOUT: [number, number, number] = [20, 60, 20];
const LEFT_SIDEBAR_MIN_SIZE = 16;
const LEFT_SIDEBAR_MAX_SIZE = 30;
const FIRST_LAUNCH_KEY = 'emdash:first-launch:v1';
const RIGHT_SIDEBAR_MIN_SIZE = 16;
const RIGHT_SIDEBAR_MAX_SIZE = 50;
const clampLeftSidebarSize = (value: number) =>
  Math.min(
    Math.max(Number.isFinite(value) ? value : DEFAULT_PANEL_LAYOUT[0], LEFT_SIDEBAR_MIN_SIZE),
    LEFT_SIDEBAR_MAX_SIZE
  );
const clampRightSidebarSize = (value: number) =>
  Math.min(
    Math.max(Number.isFinite(value) ? value : DEFAULT_PANEL_LAYOUT[2], RIGHT_SIDEBAR_MIN_SIZE),
    RIGHT_SIDEBAR_MAX_SIZE
  );
const MAIN_PANEL_MIN_SIZE = 30;

const AppContent: React.FC = () => {
  usePlanToasts();
  // Initialize theme on app startup
  const { effectiveTheme } = useTheme();

  const { toast } = useToast();
  const [_, setVersion] = useState<string>('');
  const [platform, setPlatform] = useState<string>('');
  const {
    installed: ghInstalled,
    authenticated: isAuthenticated,
    user,
    checkStatus,
    login: githubLogin,
    isInitialized: isGithubInitialized,
  } = useGithubAuth();
  const [githubLoading, setGithubLoading] = useState(false);
  const [githubStatusMessage, setGithubStatusMessage] = useState<string | undefined>();
  const [showDeviceFlowModal, setShowDeviceFlowModal] = useState(false);
  const [projects, setProjects] = useState<Project[]>([]);
  const [selectedProject, setSelectedProject] = useState<Project | null>(null);
<<<<<<< HEAD
  const [showWorkspaceModal, setShowWorkspaceModal] = useState<boolean>(false);
  const [showNewProjectModal, setShowNewProjectModal] = useState<boolean>(false);
  const [showCloneModal, setShowCloneModal] = useState<boolean>(false);
  const [autoOpenWorkspaceAfterNewProject, setAutoOpenWorkspaceAfterNewProject] =
    useState<boolean>(false);
=======
  const [showTaskModal, setShowTaskModal] = useState<boolean>(false);
>>>>>>> 4f0c34b6
  const [showHomeView, setShowHomeView] = useState<boolean>(true);
  const [isCreatingTask, setIsCreatingTask] = useState<boolean>(false);
  const [activeTask, setActiveTask] = useState<Task | null>(null);
  const [activeTaskProvider, setActiveTaskProvider] = useState<Provider | null>(null);
  const [installedProviders, setInstalledProviders] = useState<Record<string, boolean>>({});
  const [showSettings, setShowSettings] = useState<boolean>(false);
  const [showCommandPalette, setShowCommandPalette] = useState<boolean>(false);
  const [showFirstLaunchModal, setShowFirstLaunchModal] = useState<boolean>(false);
<<<<<<< HEAD
  const showGithubRequirement = isGithubInitialized && (!ghInstalled || !isAuthenticated);
  const deletingWorkspaceIdsRef = useRef<Set<string>>(new Set());
=======
  const showGithubRequirement = !ghInstalled || !isAuthenticated;
  // Show agent requirements block if we have status data and none of the CLI providers are detected locally.
  const showAgentRequirement =
    Object.keys(installedProviders).length > 0 &&
    Object.values(installedProviders).every((v) => v === false);
  const deletingTaskIdsRef = useRef<Set<string>>(new Set());
>>>>>>> 4f0c34b6

  const normalizePathForComparison = useCallback(
    (input: string | null | undefined) => {
      if (!input) return '';

      let normalized = input.replace(/\\/g, '/');
      normalized = normalized.replace(/\/+/g, '/');

      if (normalized.length > 1 && normalized.endsWith('/')) {
        normalized = normalized.replace(/\/+$/, '');
      }

      const platformKey =
        platform && platform.length > 0
          ? platform
          : typeof process !== 'undefined'
            ? process.platform
            : '';
      return platformKey.toLowerCase().startsWith('win') ? normalized.toLowerCase() : normalized;
    },
    [platform]
  );

  const computeBaseRef = useCallback(
    (baseRef?: string | null, remote?: string | null, branch?: string | null) => {
      const remoteName = (() => {
        const trimmed = (remote ?? '').trim();
        if (!trimmed) return 'origin';
        if (/^[A-Za-z0-9._-]+$/.test(trimmed) && !trimmed.includes('://')) return trimmed;
        return 'origin';
      })();
      const normalize = (value?: string | null): string | undefined => {
        if (!value) return undefined;
        const trimmed = value.trim();
        if (!trimmed || trimmed.includes('://')) return undefined;
        if (trimmed.includes('/')) {
          const [head, ...rest] = trimmed.split('/');
          const branchPart = rest.join('/').replace(/^\/+/, '');
          if (head && branchPart) return `${head}/${branchPart}`;
          if (!head && branchPart) return `${remoteName}/${branchPart}`;
          return undefined;
        }
        const suffix = trimmed.startsWith('/') ? trimmed.slice(1) : trimmed;
        return `${remoteName}/${suffix}`;
      };
      return normalize(baseRef) ?? normalize(branch) ?? `${remoteName}/main`;
    },
    []
  );

  const getProjectRepoKey = useCallback(
    (project: Pick<Project, 'path' | 'repoKey'>) =>
      project.repoKey ?? normalizePathForComparison(project.path),
    [normalizePathForComparison]
  );

  const withRepoKey = useCallback(
    (project: Project): Project => {
      const repoKey = getProjectRepoKey(project);
      if (project.repoKey === repoKey) {
        return project;
      }
      return { ...project, repoKey };
    },
    [getProjectRepoKey]
  );

  // Show toast on update availability and kick off a background check
  useUpdateNotifier({ checkOnMount: true, onOpenSettings: () => setShowSettings(true) });

  const defaultPanelLayout = React.useMemo(() => {
    const stored = loadPanelSizes(PANEL_LAYOUT_STORAGE_KEY, DEFAULT_PANEL_LAYOUT);
    const [storedLeft = DEFAULT_PANEL_LAYOUT[0], , storedRight = DEFAULT_PANEL_LAYOUT[2]] =
      Array.isArray(stored) && stored.length === 3
        ? (stored as [number, number, number])
        : DEFAULT_PANEL_LAYOUT;
    const left = clampLeftSidebarSize(storedLeft);
    const right = clampRightSidebarSize(storedRight);
    const middle = Math.max(0, 100 - left - right);
    return [left, middle, right] as [number, number, number];
  }, []);

  const rightSidebarDefaultWidth = React.useMemo(
    () => clampRightSidebarSize(defaultPanelLayout[2]),
    [defaultPanelLayout]
  );
  const leftSidebarPanelRef = useRef<ImperativePanelHandle | null>(null);
  const rightSidebarPanelRef = useRef<ImperativePanelHandle | null>(null);
  const lastLeftSidebarSizeRef = useRef<number>(defaultPanelLayout[0]);
  const lastRightSidebarSizeRef = useRef<number>(rightSidebarDefaultWidth);
  const leftSidebarSetOpenRef = useRef<((next: boolean) => void) | null>(null);
  const leftSidebarIsMobileRef = useRef<boolean>(false);
  const leftSidebarOpenRef = useRef<boolean>(true);
  const rightSidebarSetCollapsedRef = useRef<((next: boolean) => void) | null>(null);
  const [rightSidebarCollapsed, setRightSidebarCollapsed] = useState<boolean>(false);

  const handlePanelLayout = useCallback((sizes: number[]) => {
    if (!Array.isArray(sizes) || sizes.length < 3) {
      return;
    }

    if (leftSidebarIsMobileRef.current) {
      return;
    }

    const [leftSize, , rightSize] = sizes;
    const rightCollapsed = typeof rightSize === 'number' && rightSize <= 0.5;

    let storedLeft = lastLeftSidebarSizeRef.current;
    if (typeof leftSize === 'number') {
      if (leftSize <= 0.5) {
        leftSidebarSetOpenRef.current?.(false);
        leftSidebarOpenRef.current = false;
      } else {
        leftSidebarSetOpenRef.current?.(true);
        leftSidebarOpenRef.current = true;
        if (!rightCollapsed) {
          storedLeft = clampLeftSidebarSize(leftSize);
          lastLeftSidebarSizeRef.current = storedLeft;
        }
      }
    }

    let storedRight = lastRightSidebarSizeRef.current;
    if (typeof rightSize === 'number') {
      if (rightSize <= 0.5) {
        rightSidebarSetCollapsedRef.current?.(true);
      } else {
        storedRight = clampRightSidebarSize(rightSize);
        lastRightSidebarSizeRef.current = storedRight;
        rightSidebarSetCollapsedRef.current?.(false);
      }
    }

    const middle = Math.max(0, 100 - storedLeft - storedRight);
    savePanelSizes(PANEL_LAYOUT_STORAGE_KEY, [storedLeft, middle, storedRight]);
  }, []);

  const handleSidebarContextChange = useCallback(
    ({
      open,
      isMobile,
      setOpen,
    }: {
      open: boolean;
      isMobile: boolean;
      setOpen: (next: boolean) => void;
    }) => {
      leftSidebarSetOpenRef.current = setOpen;
      leftSidebarIsMobileRef.current = isMobile;
      leftSidebarOpenRef.current = open;
      const panel = leftSidebarPanelRef.current;
      if (!panel) {
        return;
      }

      if (isMobile) {
        const currentSize = panel.getSize();
        if (typeof currentSize === 'number' && currentSize > 0) {
          lastLeftSidebarSizeRef.current = clampLeftSidebarSize(currentSize);
        }
        panel.collapse();
        return;
      }

      if (open) {
        const target = clampLeftSidebarSize(
          lastLeftSidebarSizeRef.current || DEFAULT_PANEL_LAYOUT[0]
        );
        panel.expand();
        panel.resize(target);
      } else {
        const currentSize = panel.getSize();
        if (typeof currentSize === 'number' && currentSize > 0) {
          lastLeftSidebarSizeRef.current = clampLeftSidebarSize(currentSize);
        }
        panel.collapse();
      }
    },
    []
  );

  const activateProjectView = useCallback((project: Project) => {
    void (async () => {
      const { captureTelemetry } = await import('./lib/telemetryClient');
      captureTelemetry('project_view_opened');
    })();
    setSelectedProject(project);
    setShowHomeView(false);
    setActiveTask(null);
  }, []);

  const handleRightSidebarCollapsedChange = useCallback((collapsed: boolean) => {
    setRightSidebarCollapsed(collapsed);
  }, []);

  const handleToggleSettings = useCallback(() => {
    setShowSettings((prev) => !prev);
  }, []);

  const handleOpenSettings = useCallback(() => {
    setShowSettings(true);
  }, []);

  const handleCloseSettings = useCallback(() => {
    setShowSettings(false);
  }, []);

  const handleToggleCommandPalette = useCallback(() => {
    setShowCommandPalette((prev) => !prev);
  }, []);

  const handleCloseCommandPalette = useCallback(() => {
    setShowCommandPalette(false);
  }, []);

  const markFirstLaunchSeen = useCallback(() => {
    try {
      localStorage.setItem(FIRST_LAUNCH_KEY, '1');
    } catch {
      // ignore
    }
    try {
      void window.electronAPI.setOnboardingSeen?.(true);
    } catch {
      // ignore
    }
    setShowFirstLaunchModal(false);
  }, []);

  useEffect(() => {
    const check = async () => {
      let seenLocal = false;
      try {
        seenLocal = localStorage.getItem(FIRST_LAUNCH_KEY) === '1';
      } catch {
        // ignore
      }
      if (seenLocal) return;

      try {
        const res = await window.electronAPI.getTelemetryStatus?.();
        if (res?.success && res.status?.onboardingSeen) return;
      } catch {
        // ignore
      }
      setShowFirstLaunchModal(true);
    };
    void check();
  }, []);

  useEffect(() => {
    const rightPanel = rightSidebarPanelRef.current;
    if (rightPanel) {
      if (rightSidebarCollapsed) {
        rightPanel.collapse();
      } else {
        const targetRight = clampRightSidebarSize(
          lastRightSidebarSizeRef.current || DEFAULT_PANEL_LAYOUT[2]
        );
        lastRightSidebarSizeRef.current = targetRight;
        rightPanel.expand();
        rightPanel.resize(targetRight);
      }
    }

    if (leftSidebarIsMobileRef.current || !leftSidebarOpenRef.current) {
      return;
    }

    const leftPanel = leftSidebarPanelRef.current;
    if (!leftPanel) {
      return;
    }

    const targetLeft = clampLeftSidebarSize(
      lastLeftSidebarSizeRef.current || DEFAULT_PANEL_LAYOUT[0]
    );
    lastLeftSidebarSizeRef.current = targetLeft;
    leftPanel.expand();
    leftPanel.resize(targetLeft);
  }, [rightSidebarCollapsed]);

  // Persist and apply custom project order (by id)
  const ORDER_KEY = 'sidebarProjectOrder';
  const applyProjectOrder = (list: Project[]) => {
    try {
      const raw = localStorage.getItem(ORDER_KEY);
      if (!raw) return list;
      const order: string[] = JSON.parse(raw);
      const indexOf = (id: string) => {
        const idx = order.indexOf(id);
        return idx === -1 ? Number.MAX_SAFE_INTEGER : idx;
      };
      return [...list].sort((a, b) => indexOf(a.id) - indexOf(b.id));
    } catch {
      return list;
    }
  };
  const saveProjectOrder = (list: Project[]) => {
    try {
      const ids = list.map((p) => p.id);
      localStorage.setItem(ORDER_KEY, JSON.stringify(ids));
    } catch {}
  };

  useEffect(() => {
    const loadAppData = async () => {
      try {
        const [appVersion, appPlatform, projects] = await Promise.all([
          window.electronAPI.getAppVersion(),
          window.electronAPI.getPlatform(),
          window.electronAPI.getProjects(),
        ]);

        setVersion(appVersion);
        setPlatform(appPlatform);
        const initialProjects = applyProjectOrder(projects.map(withRepoKey));
        setProjects(initialProjects);

        // Refresh GH status via hook
        checkStatus();

        const projectsWithTasks = await Promise.all(
          initialProjects.map(async (project) => {
            const tasks = await window.electronAPI.getTasks(project.id);
            return withRepoKey({ ...project, tasks });
          })
        );
        const ordered = applyProjectOrder(projectsWithTasks);
        setProjects(ordered);

        // Prefer cached provider status (populated in the background)
        let providerInstalls: Record<string, boolean> = {};
        try {
          type ProviderStatusEntry = {
            installed: boolean;
            path?: string | null;
            version?: string | null;
            lastChecked: number;
          };
          const statusResponse =
            ((await (window as any).electronAPI.getProviderStatuses?.()) as
              | { success?: boolean; statuses?: Record<string, ProviderStatusEntry> }
              | undefined) ?? (await window.electronAPI.getProviderStatuses?.());
          if (statusResponse?.success && statusResponse.statuses) {
            providerInstalls = Object.fromEntries(
              Object.entries(statusResponse.statuses).map(([id, s]) => [id, s?.installed === true])
            );
          }
        } catch {
          // ignore and fall back to direct checks
        }

        setInstalledProviders(providerInstalls);
      } catch (error) {
        const { log } = await import('./lib/logger');
        log.error('Failed to load app data:', error as any);
      }
    };

    loadAppData();
    // eslint-disable-next-line react-hooks/exhaustive-deps
  }, []);

  const handleOpenProject = async () => {
    const { captureTelemetry } = await import('./lib/telemetryClient');
    captureTelemetry('project_add_clicked');
    try {
      const result = await window.electronAPI.openProject();
      if (result.success && result.path) {
        try {
          const gitInfo = await window.electronAPI.getGitInfo(result.path);
          const canonicalPath = gitInfo.rootPath || gitInfo.path || result.path;
          const repoKey = normalizePathForComparison(canonicalPath);
          const existingProject = projects.find(
            (project) => getProjectRepoKey(project) === repoKey
          );

          if (existingProject) {
            activateProjectView(existingProject);
            toast({
              title: 'Project already open',
              description: `"${existingProject.name}" is already in the sidebar.`,
            });
            return;
          }

          if (!gitInfo.isGitRepo) {
            toast({
              title: 'Project Opened',
              description: `This directory is not a Git repository. Path: ${result.path}`,
              variant: 'destructive',
            });
            return;
          }

          const remoteUrl = gitInfo.remote || '';
          const isGithubRemote = /github\.com[:/]/i.test(remoteUrl);
          const projectName =
            canonicalPath.split(/[/\\]/).filter(Boolean).pop() || 'Unknown Project';

          const baseProject: Project = {
            id: Date.now().toString(),
            name: projectName,
            path: canonicalPath,
            repoKey,
            gitInfo: {
              isGitRepo: true,
              remote: gitInfo.remote || undefined,
              branch: gitInfo.branch || undefined,
              baseRef: computeBaseRef(gitInfo.baseRef, gitInfo.remote, gitInfo.branch),
            },
            tasks: [],
          };

          if (isAuthenticated && isGithubRemote) {
            const githubInfo = await window.electronAPI.connectToGitHub(canonicalPath);
            if (githubInfo.success) {
              const projectWithGithub = withRepoKey({
                ...baseProject,
                githubInfo: {
                  repository: githubInfo.repository || '',
                  connected: true,
                },
              });

              const saveResult = await window.electronAPI.saveProject(projectWithGithub);
              if (saveResult.success) {
                const { captureTelemetry } = await import('./lib/telemetryClient');
                captureTelemetry('project_added_success', { source: 'github' });
                setProjects((prev) => [...prev, projectWithGithub]);
                activateProjectView(projectWithGithub);
              } else {
                const { log } = await import('./lib/logger');
                log.error('Failed to save project:', saveResult.error);
              }
            } else {
              const updateHint =
                platform === 'darwin'
                  ? 'Tip: Update GitHub CLI with: brew upgrade gh — then restart Emdash.'
                  : platform === 'win32'
                    ? 'Tip: Update GitHub CLI with: winget upgrade GitHub.cli — then restart Emdash.'
                    : 'Tip: Update GitHub CLI via your package manager (e.g., apt/dnf) and restart Emdash.';
              toast({
                title: 'GitHub Connection Failed',
                description: `Git repository detected but couldn't connect to GitHub: ${githubInfo.error}\n\n${updateHint}`,
                variant: 'destructive',
              });
            }
          } else {
            const projectWithoutGithub = withRepoKey({
              ...baseProject,
              githubInfo: {
                repository: isGithubRemote ? '' : '',
                connected: false,
              },
            });

            const saveResult = await window.electronAPI.saveProject(projectWithoutGithub);
            if (saveResult.success) {
              const { captureTelemetry } = await import('./lib/telemetryClient');
              captureTelemetry('project_added_success', { source: 'local' });
              setProjects((prev) => [...prev, projectWithoutGithub]);
              activateProjectView(projectWithoutGithub);
            } else {
              const { log } = await import('./lib/logger');
              log.error('Failed to save project:', saveResult.error);
            }
          }
        } catch (error) {
          const { log } = await import('./lib/logger');
          log.error('Git detection error:', error as any);
          toast({
            title: 'Project Opened',
            description: `Could not detect Git information. Path: ${result.path}`,
            variant: 'destructive',
          });
        }
      } else if (result.error) {
        toast({
          title: 'Failed to Open Project',
          description: result.error,
          variant: 'destructive',
        });
      }
    } catch (error) {
      const { log } = await import('./lib/logger');
      log.error('Open project error:', error as any);
      toast({
        title: 'Failed to Open Project',
        description: 'Please check the console for details.',
        variant: 'destructive',
      });
    }
  };

  const handleCloneSuccess = useCallback(
    async (projectPath: string) => {
      const { captureTelemetry } = await import('./lib/telemetryClient');
      captureTelemetry('project_cloned');
      try {
        const gitInfo = await window.electronAPI.getGitInfo(projectPath);
        const canonicalPath = gitInfo.rootPath || gitInfo.path || projectPath;
        const repoKey = normalizePathForComparison(canonicalPath);
        const existingProject = projects.find((project) => getProjectRepoKey(project) === repoKey);

        if (existingProject) {
          activateProjectView(existingProject);
          return;
        }

        const remoteUrl = gitInfo.remote || '';
        const isGithubRemote = /github\.com[:/]/i.test(remoteUrl);
        const projectName = canonicalPath.split(/[/\\]/).filter(Boolean).pop() || 'Unknown Project';

        const baseProject: Project = {
          id: Date.now().toString(),
          name: projectName,
          path: canonicalPath,
          repoKey,
          gitInfo: {
            isGitRepo: true,
            remote: gitInfo.remote || undefined,
            branch: gitInfo.branch || undefined,
            baseRef: computeBaseRef(gitInfo.baseRef, gitInfo.remote, gitInfo.branch),
          },
          workspaces: [],
        };

        if (isAuthenticated && isGithubRemote) {
          const githubInfo = await window.electronAPI.connectToGitHub(canonicalPath);
          if (githubInfo.success) {
            const projectWithGithub = withRepoKey({
              ...baseProject,
              githubInfo: {
                repository: githubInfo.repository || '',
                connected: true,
              },
            });

            const saveResult = await window.electronAPI.saveProject(projectWithGithub);
            if (saveResult.success) {
              captureTelemetry('project_clone_success');
              captureTelemetry('project_added_success', { source: 'clone' });
              setProjects((prev) => [...prev, projectWithGithub]);
              activateProjectView(projectWithGithub);
            } else {
              const { log } = await import('./lib/logger');
              log.error('Failed to save project:', saveResult.error);
              toast({
                title: 'Project Cloned',
                description: 'Repository cloned but failed to save to database.',
                variant: 'destructive',
              });
            }
          } else {
            const projectWithoutGithub = withRepoKey({
              ...baseProject,
              githubInfo: {
                repository: '',
                connected: false,
              },
            });

            const saveResult = await window.electronAPI.saveProject(projectWithoutGithub);
            if (saveResult.success) {
              captureTelemetry('project_clone_success');
              captureTelemetry('project_added_success', { source: 'clone' });
              setProjects((prev) => [...prev, projectWithoutGithub]);
              activateProjectView(projectWithoutGithub);
            }
          }
        } else {
          const projectWithoutGithub = withRepoKey({
            ...baseProject,
            githubInfo: {
              repository: '',
              connected: false,
            },
          });

          const saveResult = await window.electronAPI.saveProject(projectWithoutGithub);
          if (saveResult.success) {
            captureTelemetry('project_clone_success');
            captureTelemetry('project_added_success', { source: 'clone' });
            setProjects((prev) => [...prev, projectWithoutGithub]);
            activateProjectView(projectWithoutGithub);
          }
        }
      } catch (error) {
        const { log } = await import('./lib/logger');
        log.error('Failed to load cloned project:', error);
        toast({
          title: 'Project Cloned',
          description: 'Repository cloned but failed to load. Please try opening it manually.',
          variant: 'destructive',
        });
      }
    },
    [
      projects,
      isAuthenticated,
      activateProjectView,
      normalizePathForComparison,
      toast,
      computeBaseRef,
      withRepoKey,
    ]
  );

  const handleNewProjectSuccess = useCallback(
    async (projectPath: string) => {
      const { captureTelemetry } = await import('./lib/telemetryClient');
      captureTelemetry('new_project_created');
      try {
        const gitInfo = await window.electronAPI.getGitInfo(projectPath);
        const canonicalPath = gitInfo.rootPath || gitInfo.path || projectPath;
        const repoKey = normalizePathForComparison(canonicalPath);
        const existingProject = projects.find((project) => getProjectRepoKey(project) === repoKey);

        if (existingProject) {
          activateProjectView(existingProject);
          return;
        }

        const remoteUrl = gitInfo.remote || '';
        const isGithubRemote = /github\.com[:/]/i.test(remoteUrl);
        const projectName = canonicalPath.split(/[/\\]/).filter(Boolean).pop() || 'Unknown Project';

        const baseProject: Project = {
          id: Date.now().toString(),
          name: projectName,
          path: canonicalPath,
          repoKey,
          gitInfo: {
            isGitRepo: true,
            remote: gitInfo.remote || undefined,
            branch: gitInfo.branch || undefined,
            baseRef: computeBaseRef(gitInfo.baseRef, gitInfo.remote, gitInfo.branch),
          },
          workspaces: [],
        };

        if (isAuthenticated && isGithubRemote) {
          const githubInfo = await window.electronAPI.connectToGitHub(canonicalPath);
          if (githubInfo.success) {
            const projectWithGithub = withRepoKey({
              ...baseProject,
              githubInfo: {
                repository: githubInfo.repository || '',
                connected: true,
              },
            });

            const saveResult = await window.electronAPI.saveProject(projectWithGithub);
            if (saveResult.success) {
              captureTelemetry('project_create_success');
              captureTelemetry('project_added_success', { source: 'new_project' });
              toast({
                title: 'Project created successfully!',
                description: `${projectWithGithub.name} has been added to your workspace.`,
              });
              // Add to beginning of list
              setProjects((prev) => {
                const updated = [projectWithGithub, ...prev];
                saveProjectOrder(updated);
                return updated;
              });
              activateProjectView(projectWithGithub);
            } else {
              const { log } = await import('./lib/logger');
              log.error('Failed to save project:', saveResult.error);
              toast({
                title: 'Project Created',
                description: 'Repository created but failed to save to database.',
                variant: 'destructive',
              });
            }
          } else {
            const projectWithoutGithub = withRepoKey({
              ...baseProject,
              githubInfo: {
                repository: '',
                connected: false,
              },
            });

            const saveResult = await window.electronAPI.saveProject(projectWithoutGithub);
            if (saveResult.success) {
              captureTelemetry('project_create_success');
              captureTelemetry('project_added_success', { source: 'new_project' });
              toast({
                title: 'Project created successfully!',
                description: `${projectWithoutGithub.name} has been added to your workspace.`,
              });
              // Add to beginning of list
              setProjects((prev) => {
                const updated = [projectWithoutGithub, ...prev];
                saveProjectOrder(updated);
                return updated;
              });
              activateProjectView(projectWithoutGithub);
            }
          }
        } else {
          const projectWithoutGithub = withRepoKey({
            ...baseProject,
            githubInfo: {
              repository: '',
              connected: false,
            },
          });

          const saveResult = await window.electronAPI.saveProject(projectWithoutGithub);
          if (saveResult.success) {
            captureTelemetry('project_create_success');
            captureTelemetry('project_added_success', { source: 'new_project' });
            toast({
              title: 'Project created successfully!',
              description: `${projectWithoutGithub.name} has been added to your workspace.`,
            });
            // Add to beginning of list
            setProjects((prev) => {
              const updated = [projectWithoutGithub, ...prev];
              saveProjectOrder(updated);
              return updated;
            });
            activateProjectView(projectWithoutGithub);
            setAutoOpenWorkspaceAfterNewProject(true);
            setShowWorkspaceModal(true);
          }
        }
      } catch (error) {
        const { log } = await import('./lib/logger');
        log.error('Failed to load new project:', error);
        toast({
          title: 'Project Created',
          description: 'Repository created but failed to load. Please try opening it manually.',
          variant: 'destructive',
        });
      }
    },
    [
      projects,
      isAuthenticated,
      activateProjectView,
      normalizePathForComparison,
      toast,
      computeBaseRef,
      withRepoKey,
      getProjectRepoKey,
    ]
  );

  const handleGithubConnect = async () => {
    setGithubLoading(true);
    setGithubStatusMessage(undefined);

    try {
      // Check if gh CLI is installed
      setGithubStatusMessage('Checking for GitHub CLI...');
      const cliInstalled = await window.electronAPI.githubCheckCLIInstalled();

      if (!cliInstalled) {
        // Detect platform for better messaging
        let installMessage = 'Installing GitHub CLI...';
        if (platform === 'darwin') {
          installMessage = 'Installing GitHub CLI via Homebrew...';
        } else if (platform === 'linux') {
          installMessage = 'Installing GitHub CLI via apt...';
        } else if (platform === 'win32') {
          installMessage = 'Installing GitHub CLI via winget...';
        }

        setGithubStatusMessage(installMessage);
        const installResult = await window.electronAPI.githubInstallCLI();

        if (!installResult.success) {
          setGithubLoading(false);
          setGithubStatusMessage(undefined);
          toast({
            title: 'Installation Failed',
            description: `Could not auto-install gh CLI: ${installResult.error || 'Unknown error'}`,
            variant: 'destructive',
          });
          return;
        }

        setGithubStatusMessage('GitHub CLI installed! Setting up connection...');
        toast({
          title: 'GitHub CLI Installed',
          description: 'Now authenticating with GitHub...',
        });
        await checkStatus(); // Refresh status
      }

      // Start Device Flow authentication (main process handles polling)
      setGithubStatusMessage('Starting authentication...');
      const result = await githubLogin();

      setGithubLoading(false);
      setGithubStatusMessage(undefined);

      if (result?.success) {
        // Show modal - it will receive events from main process
        setShowDeviceFlowModal(true);
      } else {
        toast({
          title: 'Authentication Failed',
          description: result?.error || 'Could not start authentication',
          variant: 'destructive',
        });
      }
    } catch (error) {
      console.error('GitHub connection error:', error);
      setGithubLoading(false);
      setGithubStatusMessage(undefined);
      toast({
        title: 'Connection Failed',
        description: 'Failed to connect to GitHub. Please try again.',
        variant: 'destructive',
      });
    }
  };

  const handleCreateTask = async (
    taskName: string,
    initialPrompt?: string,
    providerRuns: import('./types/chat').ProviderRun[] = [{ provider: 'claude', runs: 1 }],
    linkedLinearIssue: LinearIssueSummary | null = null,
    linkedGithubIssue: GitHubIssueSummary | null = null,
    linkedJiraIssue: JiraIssueSummary | null = null,
    autoApprove?: boolean
  ) => {
    if (!selectedProject) return;

    setIsCreatingTask(true);
    try {
      let preparedPrompt: string | undefined = undefined;
      if (initialPrompt && initialPrompt.trim()) {
        const parts: string[] = [];
        if (linkedLinearIssue) {
          // Enrich linked issue with description from Linear, if available
          let issue = linkedLinearIssue;
          try {
            const api: any = (window as any).electronAPI;
            let description: string | undefined;
            // Try bulk search first
            try {
              const res = await api?.linearGetIssues?.([linkedLinearIssue.identifier]);
              const arr = res?.issues || res || [];
              const node = Array.isArray(arr)
                ? arr.find(
                    (n: any) => String(n?.identifier) === String(linkedLinearIssue.identifier)
                  )
                : null;
              if (node?.description) description = String(node.description);
            } catch {}
            // Fallback to single issue endpoint
            if (!description) {
              const single = await api?.linearGetIssue?.(linkedLinearIssue.identifier);
              if (single?.success && single.issue?.description) {
                description = String(single.issue.description);
              } else if (single?.description) {
                description = String(single.description);
              }
            }
            if (description) {
              issue = { ...linkedLinearIssue, description } as any;
            }
          } catch {}
          const detailParts: string[] = [];
          const stateName = issue.state?.name?.trim();
          const assigneeName = issue.assignee?.displayName?.trim() || issue.assignee?.name?.trim();
          const teamKey = issue.team?.key?.trim();
          const projectName = issue.project?.name?.trim();
          if (stateName) detailParts.push(`State: ${stateName}`);
          if (assigneeName) detailParts.push(`Assignee: ${assigneeName}`);
          if (teamKey) detailParts.push(`Team: ${teamKey}`);
          if (projectName) detailParts.push(`Project: ${projectName}`);
          parts.push(`Linear: ${issue.identifier} — ${issue.title}`);
          if (detailParts.length) parts.push(`Details: ${detailParts.join(' • ')}`);
          if (issue.url) parts.push(`URL: ${issue.url}`);
          if ((issue as any).description) {
            parts.push('');
            parts.push('Issue Description:');
            parts.push(String((issue as any).description).trim());
          }
          parts.push('');
        }
        if (linkedGithubIssue) {
          // Enrich linked GitHub issue with body via gh if available
          let issue = linkedGithubIssue;
          try {
            const api: any = (window as any).electronAPI;
            const res = await api?.githubIssueGet?.(selectedProject.path, linkedGithubIssue.number);
            if (res?.success) {
              const body: string | undefined = res?.issue?.body || res?.body;
              if (body) issue = { ...linkedGithubIssue, body } as any;
            }
          } catch {}
          const detailParts: string[] = [];
          const stateName = issue.state?.toString()?.trim();
          const assignees = Array.isArray(issue.assignees)
            ? issue.assignees
                .map((a) => a?.name || a?.login)
                .filter(Boolean)
                .join(', ')
            : '';
          const labels = Array.isArray(issue.labels)
            ? issue.labels
                .map((l) => l?.name)
                .filter(Boolean)
                .join(', ')
            : '';
          if (stateName) detailParts.push(`State: ${stateName}`);
          if (assignees) detailParts.push(`Assignees: ${assignees}`);
          if (labels) detailParts.push(`Labels: ${labels}`);
          parts.push(`GitHub: #${issue.number} — ${issue.title}`);
          if (detailParts.length) parts.push(`Details: ${detailParts.join(' • ')}`);
          if (issue.url) parts.push(`URL: ${issue.url}`);
          if ((issue as any).body) {
            parts.push('');
            parts.push('Issue Description:');
            parts.push(String((issue as any).body).trim());
          }
          parts.push('');
        }
        parts.push(initialPrompt.trim());
        preparedPrompt = parts.join('\n');
      }

      const taskMetadata: TaskMetadata | null =
        linkedLinearIssue || linkedJiraIssue || linkedGithubIssue || preparedPrompt || autoApprove
          ? {
              linearIssue: linkedLinearIssue ?? null,
              jiraIssue: linkedJiraIssue ?? null,
              githubIssue: linkedGithubIssue ?? null,
              initialPrompt: preparedPrompt ?? null,
              autoApprove: autoApprove ?? null,
            }
          : null;

      // Calculate total runs and determine if multi-agent
      const totalRuns = providerRuns.reduce((sum, pr) => sum + pr.runs, 0);
      const isMultiAgent = totalRuns > 1;
      const primaryProvider = providerRuns[0]?.provider || 'claude';

      let newTask: Task;
      if (isMultiAgent) {
        // Multi-agent task: create worktrees for each provider×runs combo
        const variants: Array<{
          id: string;
          provider: Provider;
          name: string;
          branch: string;
          path: string;
          worktreeId: string;
        }> = [];

        for (const { provider, runs } of providerRuns) {
          for (let instanceIdx = 1; instanceIdx <= runs; instanceIdx++) {
            const instanceSuffix = runs > 1 ? `-${instanceIdx}` : '';
            const variantName = `${taskName}-${provider.toLowerCase()}${instanceSuffix}`;
            const worktreeResult = await window.electronAPI.worktreeCreate({
              projectPath: selectedProject.path,
              taskName: variantName,
              projectId: selectedProject.id,
              autoApprove,
            });
            if (!worktreeResult?.success || !worktreeResult.worktree) {
              throw new Error(
                worktreeResult?.error ||
                  `Failed to create worktree for ${provider}${instanceSuffix}`
              );
            }
            const worktree = worktreeResult.worktree;
            variants.push({
              id: `${taskName}-${provider.toLowerCase()}${instanceSuffix}`,
              provider: provider,
              name: variantName,
              branch: worktree.branch,
              path: worktree.path,
              worktreeId: worktree.id,
            });
          }
        }

        const multiMeta: TaskMetadata = {
          ...(taskMetadata || {}),
          multiAgent: {
            enabled: true,
            maxProviders: 4,
            providerRuns,
            variants,
            selectedProvider: null,
          },
        };

        const groupId = `ws-${taskName}-${Date.now()}`;
        newTask = {
          id: groupId,
          projectId: selectedProject.id,
          name: taskName,
          branch: variants[0]?.branch || selectedProject.gitInfo.branch || 'main',
          path: variants[0]?.path || selectedProject.path,
          status: 'idle',
          agentId: primaryProvider,
          metadata: multiMeta,
        };

        const saveResult = await window.electronAPI.saveTask({
          ...newTask,
          agentId: primaryProvider,
          metadata: multiMeta,
        });
        if (!saveResult?.success) {
          const { log } = await import('./lib/logger');
          log.error('Failed to save multi-agent task:', saveResult?.error);
          toast({ title: 'Error', description: 'Failed to create multi-agent task.' });
          setIsCreatingTask(false);
          return;
        }
      } else {
        // Create worktree
        const worktreeResult = await window.electronAPI.worktreeCreate({
          projectPath: selectedProject.path,
          taskName,
          projectId: selectedProject.id,
          autoApprove,
        });

        if (!worktreeResult.success) {
          throw new Error(worktreeResult.error || 'Failed to create worktree');
        }

        const worktree = worktreeResult.worktree;

        newTask = {
          id: worktree.id,
          projectId: selectedProject.id,
          name: taskName,
          branch: worktree.branch,
          path: worktree.path,
          status: 'idle',
          agentId: primaryProvider,
          metadata: taskMetadata,
        };

        const saveResult = await window.electronAPI.saveTask({
          ...newTask,
          agentId: primaryProvider,
          metadata: taskMetadata,
        });
        if (!saveResult?.success) {
          const { log } = await import('./lib/logger');
          log.error('Failed to save task:', saveResult?.error);
          toast({ title: 'Error', description: 'Failed to create task.' });
          setIsCreatingTask(false);
          return;
        }
      }

      {
        if (taskMetadata?.linearIssue) {
          try {
            const convoResult = await window.electronAPI.getOrCreateDefaultConversation(newTask.id);

            if (convoResult?.success && convoResult.conversation?.id) {
              const issue = taskMetadata.linearIssue;
              const detailParts: string[] = [];
              const stateName = issue.state?.name?.trim();
              const assigneeName =
                issue.assignee?.displayName?.trim() || issue.assignee?.name?.trim();
              const teamKey = issue.team?.key?.trim();
              const projectName = issue.project?.name?.trim();

              if (stateName) detailParts.push(`State: ${stateName}`);
              if (assigneeName) detailParts.push(`Assignee: ${assigneeName}`);
              if (teamKey) detailParts.push(`Team: ${teamKey}`);
              if (projectName) detailParts.push(`Project: ${projectName}`);

              const lines = [`Linked Linear issue: ${issue.identifier} — ${issue.title}`];

              if (detailParts.length) {
                lines.push(`Details: ${detailParts.join(' • ')}`);
              }

              if (issue.url) {
                lines.push(`URL: ${issue.url}`);
              }

              if ((issue as any)?.description) {
                lines.push('');
                lines.push('Issue Description:');
                lines.push(String((issue as any).description).trim());
              }

              await window.electronAPI.saveMessage({
                id: `linear-context-${newTask.id}`,
                conversationId: convoResult.conversation.id,
                content: lines.join('\n'),
                sender: 'agent',
                metadata: JSON.stringify({
                  isLinearContext: true,
                  linearIssue: issue,
                }),
              });
            }
          } catch (seedError) {
            const { log } = await import('./lib/logger');
            log.error('Failed to seed task with Linear issue context:', seedError as any);
          }
        }
        if (taskMetadata?.githubIssue) {
          try {
            const convoResult = await window.electronAPI.getOrCreateDefaultConversation(newTask.id);

            if (convoResult?.success && convoResult.conversation?.id) {
              const issue = taskMetadata.githubIssue;
              const detailParts: string[] = [];
              const stateName = issue.state?.toString()?.trim();
              const assignees = Array.isArray(issue.assignees)
                ? issue.assignees
                    .map((a) => a?.name || a?.login)
                    .filter(Boolean)
                    .join(', ')
                : '';
              const labels = Array.isArray(issue.labels)
                ? issue.labels
                    .map((l) => l?.name)
                    .filter(Boolean)
                    .join(', ')
                : '';
              if (stateName) detailParts.push(`State: ${stateName}`);
              if (assignees) detailParts.push(`Assignees: ${assignees}`);
              if (labels) detailParts.push(`Labels: ${labels}`);

              const lines = [`Linked GitHub issue: #${issue.number} — ${issue.title}`];

              if (detailParts.length) {
                lines.push(`Details: ${detailParts.join(' • ')}`);
              }

              if (issue.url) {
                lines.push(`URL: ${issue.url}`);
              }

              if ((issue as any)?.body) {
                lines.push('');
                lines.push('Issue Description:');
                lines.push(String((issue as any).body).trim());
              }

              await window.electronAPI.saveMessage({
                id: `github-context-${newTask.id}`,
                conversationId: convoResult.conversation.id,
                content: lines.join('\n'),
                sender: 'agent',
                metadata: JSON.stringify({
                  isGitHubContext: true,
                  githubIssue: issue,
                }),
              });
            }
          } catch (seedError) {
            const { log } = await import('./lib/logger');
            log.error('Failed to seed task with GitHub issue context:', seedError as any);
          }
        }
        if (taskMetadata?.jiraIssue) {
          try {
            const convoResult = await window.electronAPI.getOrCreateDefaultConversation(newTask.id);

            if (convoResult?.success && convoResult.conversation?.id) {
              const issue: any = taskMetadata.jiraIssue;
              const lines: string[] = [];
              const line1 =
                `Linked Jira issue: ${issue.key || ''}${issue.summary ? ` — ${issue.summary}` : ''}`.trim();
              if (line1) lines.push(line1);

              const details: string[] = [];
              if (issue.status?.name) details.push(`Status: ${issue.status.name}`);
              if (issue.assignee?.displayName || issue.assignee?.name)
                details.push(`Assignee: ${issue.assignee?.displayName || issue.assignee?.name}`);
              if (issue.project?.key) details.push(`Project: ${issue.project.key}`);
              if (details.length) lines.push(`Details: ${details.join(' • ')}`);
              if (issue.url) lines.push(`URL: ${issue.url}`);

              await window.electronAPI.saveMessage({
                id: `jira-context-${newTask.id}`,
                conversationId: convoResult.conversation.id,
                content: lines.join('\n'),
                sender: 'agent',
                metadata: JSON.stringify({
                  isJiraContext: true,
                  jiraIssue: issue,
                }),
              });
            }
          } catch (seedError) {
            const { log } = await import('./lib/logger');
            log.error('Failed to seed task with Jira issue context:', seedError as any);
          }
        }

        setProjects((prev) =>
          prev.map((project) =>
            project.id === selectedProject.id
              ? {
                  ...project,
                  tasks: [newTask, ...(project.tasks || [])],
                }
              : project
          )
        );

        setSelectedProject((prev) =>
          prev
            ? {
                ...prev,
                tasks: [newTask, ...(prev.tasks || [])],
              }
            : null
        );

        // Track task creation
        const { captureTelemetry } = await import('./lib/telemetryClient');
        const isMultiAgent = (newTask.metadata as any)?.multiAgent?.enabled;
        captureTelemetry('task_created', {
          provider: isMultiAgent ? 'multi' : (newTask.agentId as string) || 'codex',
          has_initial_prompt: !!taskMetadata?.initialPrompt,
        });

        // Set the active task and its provider (none if multi-agent)
        setActiveTask(newTask);
        if ((newTask.metadata as any)?.multiAgent?.enabled) {
          setActiveTaskProvider(null);
        } else {
          // Use the saved agentId from the task, which should match primaryProvider
          setActiveTaskProvider((newTask.agentId as Provider) || primaryProvider || 'codex');
        }
      }
    } catch (error) {
      const { log } = await import('./lib/logger');
      log.error('Failed to create task:', error as any);
      toast({
        title: 'Error',
        description:
          (error as Error)?.message ||
          'Failed to create task. Please check the console for details.',
      });
    } finally {
      setIsCreatingTask(false);
    }
  };

  const handleGoHome = () => {
    setSelectedProject(null);
    setShowHomeView(true);
    setActiveTask(null);
  };

  const handleSelectProject = (project: Project) => {
    activateProjectView(project);
  };

  const handleSelectTask = (task: Task) => {
    setActiveTask(task);
    // Load provider from task.agentId if it exists, otherwise default to null
    // This ensures the selected provider persists across app restarts
    if ((task.metadata as any)?.multiAgent?.enabled) {
      setActiveTaskProvider(null);
    } else {
      // Use agentId from task if available, otherwise fall back to 'codex' for backwards compatibility
      setActiveTaskProvider((task.agentId as Provider) || 'codex');
    }
  };

  const handleStartCreateTaskFromSidebar = useCallback(
    (project: Project) => {
      const targetProject = projects.find((p) => p.id === project.id) || project;
      activateProjectView(targetProject);
      setShowTaskModal(true);
    },
    [activateProjectView, projects]
  );

  const removeTaskFromState = (projectId: string, taskId: string, wasActive: boolean) => {
    const filterTasks = (list?: Task[]) => (list || []).filter((w) => w.id !== taskId);

    setProjects((prev) =>
      prev.map((project) =>
        project.id === projectId ? { ...project, tasks: filterTasks(project.tasks) } : project
      )
    );

    setSelectedProject((prev) =>
      prev && prev.id === projectId ? { ...prev, tasks: filterTasks(prev.tasks) } : prev
    );

    if (wasActive) {
      setActiveTask(null);
      setActiveTaskProvider(null);
    }
  };

  const handleDeleteTask = async (
    targetProject: Project,
    task: Task,
    options?: { silent?: boolean }
  ): Promise<boolean> => {
    if (deletingTaskIdsRef.current.has(task.id)) {
      toast({
        title: 'Deletion in progress',
        description: `"${task.name}" is already being removed.`,
      });
      return false;
    }

    const wasActive = activeTask?.id === task.id;
    const taskSnapshot = { ...task };
    deletingTaskIdsRef.current.add(task.id);
    removeTaskFromState(targetProject.id, task.id, wasActive);

    const runDeletion = async (): Promise<boolean> => {
      try {
        try {
          // Clear initial prompt sent flags (legacy and per-provider) if present
          const { initialPromptSentKey } = await import('./lib/keys');
          try {
            // Legacy key (no provider)
            const legacy = initialPromptSentKey(task.id);
            localStorage.removeItem(legacy);
          } catch {}
          try {
            // Provider-scoped keys
            for (const p of TERMINAL_PROVIDER_IDS) {
              const k = initialPromptSentKey(task.id, p);
              localStorage.removeItem(k);
            }
          } catch {}
        } catch {}
        try {
          window.electronAPI.ptyKill?.(`task-${task.id}`);
        } catch {}
        try {
          for (const provider of TERMINAL_PROVIDER_IDS) {
            try {
              window.electronAPI.ptyKill?.(`${provider}-main-${task.id}`);
            } catch {}
          }
        } catch {}
        const sessionIds = [
          `task-${task.id}`,
          ...TERMINAL_PROVIDER_IDS.map((provider) => `${provider}-main-${task.id}`),
        ];

        await Promise.allSettled(
          sessionIds.map(async (sessionId) => {
            try {
              terminalSessionRegistry.dispose(sessionId);
            } catch {}
            try {
              await window.electronAPI.ptyClearSnapshot({ id: sessionId });
            } catch {}
          })
        );

        const [removeResult, deleteResult] = await Promise.allSettled([
          window.electronAPI.worktreeRemove({
            projectPath: targetProject.path,
            worktreeId: task.id,
            worktreePath: task.path,
            branch: task.branch,
          }),
          window.electronAPI.deleteTask(task.id),
        ]);

        if (removeResult.status !== 'fulfilled' || !removeResult.value?.success) {
          const errorMsg =
            removeResult.status === 'fulfilled'
              ? removeResult.value?.error || 'Failed to remove worktree'
              : removeResult.reason?.message || String(removeResult.reason);
          throw new Error(errorMsg);
        }

        if (deleteResult.status !== 'fulfilled' || !deleteResult.value?.success) {
          const errorMsg =
            deleteResult.status === 'fulfilled'
              ? deleteResult.value?.error || 'Failed to delete task'
              : deleteResult.reason?.message || String(deleteResult.reason);
          throw new Error(errorMsg);
        }

        // Track task deletion
        const { captureTelemetry } = await import('./lib/telemetryClient');
        captureTelemetry('task_deleted');

        if (!options?.silent) {
          toast({
            title: 'Task deleted',
            description: task.name,
          });
        }
        return true;
      } catch (error) {
        const { log } = await import('./lib/logger');
        log.error('Failed to delete task:', error as any);
        toast({
          title: 'Error',
          description:
            error instanceof Error
              ? error.message
              : 'Could not delete task. Check the console for details.',
          variant: 'destructive',
        });

        try {
          const refreshedTasks = await window.electronAPI.getTasks(targetProject.id);
          setProjects((prev) =>
            prev.map((project) =>
              project.id === targetProject.id ? { ...project, tasks: refreshedTasks } : project
            )
          );
          setSelectedProject((prev) =>
            prev && prev.id === targetProject.id ? { ...prev, tasks: refreshedTasks } : prev
          );

          if (wasActive) {
            const restored = refreshedTasks.find((w) => w.id === task.id);
            if (restored) {
              handleSelectTask(restored);
            }
          }
        } catch (refreshError) {
          log.error('Failed to refresh tasks after delete failure:', refreshError as any);

          setProjects((prev) =>
            prev.map((project) => {
              if (project.id !== targetProject.id) return project;
              const existing = project.tasks || [];
              const alreadyPresent = existing.some((w) => w.id === taskSnapshot.id);
              return alreadyPresent ? project : { ...project, tasks: [taskSnapshot, ...existing] };
            })
          );
          setSelectedProject((prev) => {
            if (!prev || prev.id !== targetProject.id) return prev;
            const existing = prev.tasks || [];
            const alreadyPresent = existing.some((w) => w.id === taskSnapshot.id);
            return alreadyPresent ? prev : { ...prev, tasks: [taskSnapshot, ...existing] };
          });

          if (wasActive) {
            handleSelectTask(taskSnapshot);
          }
        }
        return false;
      } finally {
        deletingTaskIdsRef.current.delete(task.id);
      }
    };

    return runDeletion();
  };

  const handleReorderProjects = (sourceId: string, targetId: string) => {
    setProjects((prev) => {
      const list = [...prev];
      const fromIdx = list.findIndex((p) => p.id === sourceId);
      const toIdx = list.findIndex((p) => p.id === targetId);
      if (fromIdx === -1 || toIdx === -1 || fromIdx === toIdx) return prev;
      const [moved] = list.splice(fromIdx, 1);
      list.splice(toIdx, 0, moved);
      saveProjectOrder(list);
      return list;
    });
  };

  const needsGhInstall = isGithubInitialized && !ghInstalled;
  const needsGhAuth = isGithubInitialized && ghInstalled && !isAuthenticated;

  const handleReorderProjectsFull = (newOrder: Project[]) => {
    setProjects(() => {
      const list = [...newOrder];
      saveProjectOrder(list);
      return list;
    });
  };

  const handleDeleteProject = async (project: Project) => {
    try {
      const res = await window.electronAPI.deleteProject(project.id);
      if (!res?.success) throw new Error(res?.error || 'Failed to delete project');

      const { captureTelemetry } = await import('./lib/telemetryClient');
      captureTelemetry('project_deleted');
      setProjects((prev) => prev.filter((p) => p.id !== project.id));
      if (selectedProject?.id === project.id) {
        setSelectedProject(null);
        setActiveTask(null);
        setShowHomeView(true);
      }
      toast({ title: 'Project deleted', description: `"${project.name}" was removed.` });
    } catch (err) {
      const { log } = await import('./lib/logger');
      log.error('Delete project failed:', err as any);
      toast({
        title: 'Error',
        description:
          err instanceof Error ? err.message : 'Could not delete project. See console for details.',
        variant: 'destructive',
      });
    }
  };

  const [showKanban, setShowKanban] = useState<boolean>(false);
  const handleToggleKanban = useCallback(() => {
    if (!selectedProject) return;
    setShowKanban((v) => !v);
  }, [selectedProject]);

  const handleDeviceFlowSuccess = useCallback(
    async (user: any) => {
      setShowDeviceFlowModal(false);

      // Refresh status immediately to update UI
      await checkStatus();

      // Also refresh again after a short delay to catch user info if it arrives quickly
      setTimeout(async () => {
        await checkStatus();
      }, 500);

      toast({
        title: 'Connected to GitHub',
        description: `Signed in as ${user?.login || user?.name || 'user'}`,
      });
    },
    [checkStatus, toast]
  );

  const handleDeviceFlowError = useCallback(
    (error: string) => {
      setShowDeviceFlowModal(false);

      toast({
        title: 'Authentication Failed',
        description: error,
        variant: 'destructive',
      });
    },
    [toast]
  );

  const handleDeviceFlowClose = useCallback(() => {
    setShowDeviceFlowModal(false);
  }, []);

  // Subscribe to GitHub auth events from main process
  useEffect(() => {
    const cleanupSuccess = window.electronAPI.onGithubAuthSuccess((data) => {
      handleDeviceFlowSuccess(data.user);
    });

    const cleanupError = window.electronAPI.onGithubAuthError((data) => {
      handleDeviceFlowError(data.message || data.error);
    });

    // Listen for user info update (arrives after token is stored and gh CLI is authenticated)
    const cleanupUserUpdated = window.electronAPI.onGithubAuthUserUpdated(async () => {
      // Refresh status when user info becomes available
      await checkStatus();
    });

    return () => {
      cleanupSuccess();
      cleanupError();
      cleanupUserUpdated();
    };
  }, [handleDeviceFlowSuccess, handleDeviceFlowError, checkStatus]);

  const renderMainContent = () => {
    if (selectedProject && showKanban) {
      return (
        <div className="flex min-h-0 flex-1 flex-col overflow-hidden">
          <KanbanBoard
            project={selectedProject}
            onOpenTask={(ws: any) => {
              handleSelectTask(ws);
              setShowKanban(false);
            }}
            onCreateTask={() => setShowTaskModal(true)}
          />
        </div>
      );
    }
    if (showHomeView) {
      return (
        <div className="flex h-full flex-col overflow-y-auto bg-background text-foreground">
          <div className="container mx-auto flex min-h-full max-w-3xl flex-1 flex-col justify-center px-8 py-8">
            <div className="mb-6 text-center">
              <div className="mb-2 flex items-center justify-center">
                <div className="logo-shimmer-container">
                  <img
                    key={effectiveTheme}
                    src={effectiveTheme === 'dark' ? emdashLogoWhite : emdashLogo}
                    alt="Emdash"
                    className="logo-shimmer-image"
                  />
                  <span
                    className="logo-shimmer-overlay"
                    aria-hidden="true"
                    style={{
                      WebkitMaskImage: `url(${effectiveTheme === 'dark' ? emdashLogoWhite : emdashLogo})`,
                      maskImage: `url(${effectiveTheme === 'dark' ? emdashLogoWhite : emdashLogo})`,
                      WebkitMaskRepeat: 'no-repeat',
                      maskRepeat: 'no-repeat',
                      WebkitMaskSize: 'contain',
                      maskSize: 'contain',
                      WebkitMaskPosition: 'center',
                      maskPosition: 'center',
                    }}
                  />
                </div>
              </div>
              <p className="whitespace-nowrap text-xs text-muted-foreground">
                Run multiple Coding Agents in parallel
              </p>
            </div>

            <div className="grid grid-cols-1 gap-4 sm:grid-cols-3 sm:gap-6">
              <button
                onClick={() => {
                  void (async () => {
                    const { captureTelemetry } = await import('./lib/telemetryClient');
                    captureTelemetry('project_open_clicked');
                  })();
                  handleOpenProject();
                }}
                className="group flex flex-col items-start justify-between rounded-lg border border-border bg-card p-4 text-card-foreground shadow-sm transition-all hover:bg-muted/40 hover:shadow-md focus-visible:outline-none focus-visible:ring-2 focus-visible:ring-ring focus-visible:ring-offset-2"
              >
                <FolderOpen className="mb-5 h-4 w-4 text-foreground" />
                <div className="w-full min-w-0 text-left">
                  <h3 className="truncate text-xs font-semibold">Open project</h3>
                </div>
              </button>

              <button
                onClick={() => {
                  void (async () => {
                    const { captureTelemetry } = await import('./lib/telemetryClient');
                    captureTelemetry('project_create_clicked');
                  })();
                  if (!isAuthenticated || !ghInstalled) {
                    toast({
                      title: 'GitHub authentication required',
                      variant: 'destructive',
                      action: (
                        <ToastAction altText="Connect GitHub" onClick={handleGithubConnect}>
                          Connect GitHub
                        </ToastAction>
                      ),
                    });
                    return;
                  }
                  setShowNewProjectModal(true);
                }}
                className="group flex flex-col items-start justify-between rounded-lg border border-border bg-card p-4 text-card-foreground shadow-sm transition-all hover:bg-muted/40 hover:shadow-md focus-visible:outline-none focus-visible:ring-2 focus-visible:ring-ring focus-visible:ring-offset-2"
              >
                <Plus className="mb-5 h-4 w-4 text-foreground" />
                <div className="w-full min-w-0 text-left">
                  <h3 className="truncate text-xs font-semibold">Create New Project</h3>
                </div>
              </button>

              <button
                onClick={() => {
                  void (async () => {
                    const { captureTelemetry } = await import('./lib/telemetryClient');
                    captureTelemetry('project_clone_clicked');
                  })();
                  if (!isAuthenticated || !ghInstalled) {
                    toast({
                      title: 'GitHub authentication required',
                      variant: 'destructive',
                      action: (
                        <ToastAction altText="Connect GitHub" onClick={handleGithubConnect}>
                          Connect GitHub
                        </ToastAction>
                      ),
                    });
                    return;
                  }
                  setShowCloneModal(true);
                }}
                className="group flex flex-col items-start justify-between rounded-lg border border-border bg-card p-4 text-card-foreground shadow-sm transition-all hover:bg-muted/40 hover:shadow-md focus-visible:outline-none focus-visible:ring-2 focus-visible:ring-ring focus-visible:ring-offset-2"
              >
                <Download className="mb-5 h-4 w-4 text-foreground" />
                <div className="w-full min-w-0 text-left">
                  <h3 className="truncate text-xs font-semibold">Clone from GitHub</h3>
                </div>
              </button>
            </div>
          </div>
        </div>
      );
    }

    if (selectedProject) {
      return (
        <div className="flex min-h-0 flex-1 flex-col overflow-hidden">
          {activeTask ? (
            (activeTask.metadata as any)?.multiAgent?.enabled ? (
              <MultiAgentTask
                task={activeTask}
                projectName={selectedProject.name}
                projectId={selectedProject.id}
              />
            ) : (
              <ChatInterface
                task={activeTask}
                projectName={selectedProject.name}
                className="min-h-0 flex-1"
                initialProvider={activeTaskProvider || undefined}
              />
            )
          ) : (
            <ProjectMainView
              project={selectedProject}
              onCreateTask={() => setShowTaskModal(true)}
              activeTask={activeTask}
              onSelectTask={handleSelectTask}
              onDeleteTask={handleDeleteTask}
              isCreatingTask={isCreatingTask}
              onDeleteProject={handleDeleteProject}
            />
          )}
        </div>
      );
    }

    return null;
  };

  return (
    <BrowserProvider>
      <div
        className="flex h-[100dvh] w-full flex-col bg-background text-foreground"
        style={{ '--tb': TITLEBAR_HEIGHT } as React.CSSProperties}
      >
        {(() => {
          // Track Kanban locally in this component scope
          return null;
        })()}
        <SidebarProvider>
          <RightSidebarProvider>
            <AppKeyboardShortcuts
              showCommandPalette={showCommandPalette}
              showSettings={showSettings}
              handleToggleCommandPalette={handleToggleCommandPalette}
              handleOpenSettings={handleOpenSettings}
              handleCloseCommandPalette={handleCloseCommandPalette}
              handleCloseSettings={handleCloseSettings}
              handleToggleKanban={handleToggleKanban}
            />
            <RightSidebarBridge
              onCollapsedChange={handleRightSidebarCollapsedChange}
              setCollapsedRef={rightSidebarSetCollapsedRef}
            />
            <Titlebar
              onToggleSettings={handleToggleSettings}
              isSettingsOpen={showSettings}
              currentPath={
                activeTask?.metadata?.multiAgent?.enabled
                  ? null
                  : activeTask?.path || selectedProject?.path || null
              }
              defaultPreviewUrl={
                activeTask?.id ? getContainerRunState(activeTask.id)?.previewUrl || null : null
              }
              taskId={activeTask?.id || null}
              taskPath={activeTask?.path || null}
              projectPath={selectedProject?.path || null}
              isTaskMultiAgent={Boolean(activeTask?.metadata?.multiAgent?.enabled)}
              githubUser={user}
              onToggleKanban={handleToggleKanban}
              isKanbanOpen={Boolean(showKanban)}
              kanbanAvailable={Boolean(selectedProject)}
            />
            <div className="flex flex-1 overflow-hidden pt-[var(--tb)]">
              <ResizablePanelGroup
                direction="horizontal"
                className="flex-1 overflow-hidden"
                onLayout={handlePanelLayout}
              >
                <ResizablePanel
                  ref={leftSidebarPanelRef}
                  className="sidebar-panel sidebar-panel--left"
                  defaultSize={defaultPanelLayout[0]}
                  minSize={LEFT_SIDEBAR_MIN_SIZE}
                  maxSize={LEFT_SIDEBAR_MAX_SIZE}
                  collapsedSize={0}
                  collapsible
                  order={1}
                >
                  <LeftSidebar
                    projects={projects}
                    selectedProject={selectedProject}
                    onSelectProject={handleSelectProject}
                    onGoHome={handleGoHome}
                    onOpenProject={handleOpenProject}
<<<<<<< HEAD
                    onNewProject={() => setShowNewProjectModal(true)}
                    onSelectWorkspace={handleSelectWorkspace}
                    activeWorkspace={activeWorkspace || undefined}
=======
                    onSelectTask={handleSelectTask}
                    activeTask={activeTask || undefined}
>>>>>>> 4f0c34b6
                    onReorderProjects={handleReorderProjects}
                    onReorderProjectsFull={handleReorderProjectsFull}
                    githubInstalled={ghInstalled}
                    githubAuthenticated={isAuthenticated}
                    githubUser={user}
                    onGithubConnect={handleGithubConnect}
                    githubLoading={githubLoading}
                    githubStatusMessage={githubStatusMessage}
                    githubInitialized={isGithubInitialized}
                    onSidebarContextChange={handleSidebarContextChange}
                    onCreateTaskForProject={handleStartCreateTaskFromSidebar}
                    isCreatingTask={isCreatingTask}
                    onDeleteTask={handleDeleteTask}
                    onDeleteProject={handleDeleteProject}
                    isHomeView={showHomeView}
                  />
                </ResizablePanel>
                <ResizableHandle
                  withHandle
                  className="hidden cursor-col-resize items-center justify-center transition-colors hover:bg-border/80 lg:flex"
                />
                <ResizablePanel
                  className="sidebar-panel sidebar-panel--main"
                  defaultSize={defaultPanelLayout[1]}
                  minSize={MAIN_PANEL_MIN_SIZE}
                  order={2}
                >
                  <div className="flex h-full flex-col overflow-hidden bg-background text-foreground">
                    {renderMainContent()}
                  </div>
                </ResizablePanel>
                <ResizableHandle
                  withHandle
                  className="hidden cursor-col-resize items-center justify-center transition-colors hover:bg-border/80 lg:flex"
                />
                <ResizablePanel
                  ref={rightSidebarPanelRef}
                  className="sidebar-panel sidebar-panel--right"
                  defaultSize={0}
                  minSize={RIGHT_SIDEBAR_MIN_SIZE}
                  maxSize={RIGHT_SIDEBAR_MAX_SIZE}
                  collapsedSize={0}
                  collapsible
                  order={3}
                >
                  <RightSidebar
                    task={activeTask}
                    projectPath={selectedProject?.path || null}
                    className="lg:border-l-0"
                  />
                </ResizablePanel>
              </ResizablePanelGroup>
            </div>
            <SettingsModal isOpen={showSettings} onClose={handleCloseSettings} />
            <CommandPaletteWrapper
              isOpen={showCommandPalette}
              onClose={handleCloseCommandPalette}
              projects={projects}
              handleSelectProject={handleSelectProject}
              handleSelectTask={handleSelectTask}
              handleGoHome={handleGoHome}
              handleOpenProject={handleOpenProject}
              handleOpenSettings={handleOpenSettings}
            />
<<<<<<< HEAD
            <WorkspaceModal
              isOpen={showWorkspaceModal}
              onClose={() => {
                setShowWorkspaceModal(false);
                setAutoOpenWorkspaceAfterNewProject(false);
              }}
              onCreateWorkspace={handleCreateWorkspace}
=======
            <TaskModal
              isOpen={showTaskModal}
              onClose={() => setShowTaskModal(false)}
              onCreateTask={handleCreateTask}
>>>>>>> 4f0c34b6
              projectName={selectedProject?.name || ''}
              defaultBranch={selectedProject?.gitInfo.branch || 'main'}
              existingNames={(selectedProject?.tasks || []).map((w) => w.name)}
              projectPath={selectedProject?.path}
            />
            <NewProjectModal
              isOpen={showNewProjectModal}
              onClose={() => setShowNewProjectModal(false)}
              onSuccess={handleNewProjectSuccess}
            />
            <CloneFromUrlModal
              isOpen={showCloneModal}
              onClose={() => setShowCloneModal(false)}
              onSuccess={handleCloneSuccess}
            />
            <FirstLaunchModal open={showFirstLaunchModal} onClose={markFirstLaunchSeen} />
            <GithubDeviceFlowModal
              open={showDeviceFlowModal}
              onClose={handleDeviceFlowClose}
              onSuccess={handleDeviceFlowSuccess}
              onError={handleDeviceFlowError}
            />
            <Toaster />
            <BrowserPane
              taskId={activeTask?.id || null}
              taskPath={activeTask?.path || null}
              overlayActive={
                showSettings || showCommandPalette || showTaskModal || showFirstLaunchModal
              }
            />
          </RightSidebarProvider>
        </SidebarProvider>
      </div>
    </BrowserProvider>
  );
};

const App: React.FC = () => {
  return (
    <ThemeProvider>
      <ErrorBoundary>
        <AppContent />
      </ErrorBoundary>
    </ThemeProvider>
  );
};

export default App;<|MERGE_RESOLUTION|>--- conflicted
+++ resolved
@@ -3,13 +3,9 @@
 import { FolderOpen, Plus, Download } from 'lucide-react';
 import LeftSidebar from './components/LeftSidebar';
 import ProjectMainView from './components/ProjectMainView';
-<<<<<<< HEAD
-import WorkspaceModal from './components/WorkspaceModal';
+import TaskModal from './components/TaskModal';
 import { NewProjectModal } from './components/NewProjectModal';
 import { CloneFromUrlModal } from './components/CloneFromUrlModal';
-=======
-import TaskModal from './components/TaskModal';
->>>>>>> 4f0c34b6
 import ChatInterface from './components/ChatInterface';
 import MultiAgentTask from './components/MultiAgentTask';
 import { Toaster } from './components/ui/toaster';
@@ -125,15 +121,9 @@
   const [showDeviceFlowModal, setShowDeviceFlowModal] = useState(false);
   const [projects, setProjects] = useState<Project[]>([]);
   const [selectedProject, setSelectedProject] = useState<Project | null>(null);
-<<<<<<< HEAD
-  const [showWorkspaceModal, setShowWorkspaceModal] = useState<boolean>(false);
+  const [showTaskModal, setShowTaskModal] = useState<boolean>(false);
   const [showNewProjectModal, setShowNewProjectModal] = useState<boolean>(false);
   const [showCloneModal, setShowCloneModal] = useState<boolean>(false);
-  const [autoOpenWorkspaceAfterNewProject, setAutoOpenWorkspaceAfterNewProject] =
-    useState<boolean>(false);
-=======
-  const [showTaskModal, setShowTaskModal] = useState<boolean>(false);
->>>>>>> 4f0c34b6
   const [showHomeView, setShowHomeView] = useState<boolean>(true);
   const [isCreatingTask, setIsCreatingTask] = useState<boolean>(false);
   const [activeTask, setActiveTask] = useState<Task | null>(null);
@@ -142,17 +132,12 @@
   const [showSettings, setShowSettings] = useState<boolean>(false);
   const [showCommandPalette, setShowCommandPalette] = useState<boolean>(false);
   const [showFirstLaunchModal, setShowFirstLaunchModal] = useState<boolean>(false);
-<<<<<<< HEAD
-  const showGithubRequirement = isGithubInitialized && (!ghInstalled || !isAuthenticated);
-  const deletingWorkspaceIdsRef = useRef<Set<string>>(new Set());
-=======
   const showGithubRequirement = !ghInstalled || !isAuthenticated;
   // Show agent requirements block if we have status data and none of the CLI providers are detected locally.
   const showAgentRequirement =
     Object.keys(installedProviders).length > 0 &&
     Object.values(installedProviders).every((v) => v === false);
   const deletingTaskIdsRef = useRef<Set<string>>(new Set());
->>>>>>> 4f0c34b6
 
   const normalizePathForComparison = useCallback(
     (input: string | null | undefined) => {
@@ -680,7 +665,7 @@
             branch: gitInfo.branch || undefined,
             baseRef: computeBaseRef(gitInfo.baseRef, gitInfo.remote, gitInfo.branch),
           },
-          workspaces: [],
+          tasks: [],
         };
 
         if (isAuthenticated && isGithubRemote) {
@@ -794,7 +779,7 @@
             branch: gitInfo.branch || undefined,
             baseRef: computeBaseRef(gitInfo.baseRef, gitInfo.remote, gitInfo.branch),
           },
-          workspaces: [],
+          tasks: [],
         };
 
         if (isAuthenticated && isGithubRemote) {
@@ -814,7 +799,7 @@
               captureTelemetry('project_added_success', { source: 'new_project' });
               toast({
                 title: 'Project created successfully!',
-                description: `${projectWithGithub.name} has been added to your workspace.`,
+                description: `${projectWithGithub.name} has been added to your projects.`,
               });
               // Add to beginning of list
               setProjects((prev) => {
@@ -847,7 +832,7 @@
               captureTelemetry('project_added_success', { source: 'new_project' });
               toast({
                 title: 'Project created successfully!',
-                description: `${projectWithoutGithub.name} has been added to your workspace.`,
+                description: `${projectWithoutGithub.name} has been added to your projects.`,
               });
               // Add to beginning of list
               setProjects((prev) => {
@@ -873,7 +858,7 @@
             captureTelemetry('project_added_success', { source: 'new_project' });
             toast({
               title: 'Project created successfully!',
-              description: `${projectWithoutGithub.name} has been added to your workspace.`,
+              description: `${projectWithoutGithub.name} has been added to your projects.`,
             });
             // Add to beginning of list
             setProjects((prev) => {
@@ -882,8 +867,7 @@
               return updated;
             });
             activateProjectView(projectWithoutGithub);
-            setAutoOpenWorkspaceAfterNewProject(true);
-            setShowWorkspaceModal(true);
+            setShowTaskModal(true);
           }
         }
       } catch (error) {
@@ -1966,14 +1950,9 @@
                     onSelectProject={handleSelectProject}
                     onGoHome={handleGoHome}
                     onOpenProject={handleOpenProject}
-<<<<<<< HEAD
                     onNewProject={() => setShowNewProjectModal(true)}
-                    onSelectWorkspace={handleSelectWorkspace}
-                    activeWorkspace={activeWorkspace || undefined}
-=======
                     onSelectTask={handleSelectTask}
                     activeTask={activeTask || undefined}
->>>>>>> 4f0c34b6
                     onReorderProjects={handleReorderProjects}
                     onReorderProjectsFull={handleReorderProjectsFull}
                     githubInstalled={ghInstalled}
@@ -2038,20 +2017,10 @@
               handleOpenProject={handleOpenProject}
               handleOpenSettings={handleOpenSettings}
             />
-<<<<<<< HEAD
-            <WorkspaceModal
-              isOpen={showWorkspaceModal}
-              onClose={() => {
-                setShowWorkspaceModal(false);
-                setAutoOpenWorkspaceAfterNewProject(false);
-              }}
-              onCreateWorkspace={handleCreateWorkspace}
-=======
             <TaskModal
               isOpen={showTaskModal}
               onClose={() => setShowTaskModal(false)}
               onCreateTask={handleCreateTask}
->>>>>>> 4f0c34b6
               projectName={selectedProject?.name || ''}
               defaultBranch={selectedProject?.gitInfo.branch || 'main'}
               existingNames={(selectedProject?.tasks || []).map((w) => w.name)}
