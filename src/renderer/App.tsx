import React, { useState, useEffect, useCallback, useRef } from 'react';
import { Button } from './components/ui/button';
import { FolderOpen } from 'lucide-react';
import LeftSidebar from './components/LeftSidebar';
import ProjectMainView from './components/ProjectMainView';
import TaskModal from './components/TaskModal';
import ChatInterface from './components/ChatInterface';
import MultiAgentTask from './components/MultiAgentTask';
import { Toaster } from './components/ui/toaster';
import useUpdateNotifier from './hooks/useUpdateNotifier';
import RequirementsNotice from './components/RequirementsNotice';
import { useToast } from './hooks/use-toast';
import { useGithubAuth } from './hooks/useGithubAuth';
import { useTheme } from './hooks/useTheme';
import { ThemeProvider } from './components/ThemeProvider';
import ErrorBoundary from './components/ErrorBoundary';
import emdashLogo from '../assets/images/emdash/emdash_logo.svg';
import emdashLogoWhite from '../assets/images/emdash/emdash_logo_white.svg';
import Titlebar from './components/titlebar/Titlebar';
import { SidebarProvider } from './components/ui/sidebar';
import { RightSidebarProvider, useRightSidebar } from './components/ui/right-sidebar';
import RightSidebar from './components/RightSidebar';
import { type Provider } from './types';
import { type LinearIssueSummary } from './types/linear';
import { type GitHubIssueSummary } from './types/github';
import { type JiraIssueSummary } from './types/jira';
import { ResizablePanelGroup, ResizablePanel, ResizableHandle } from './components/ui/resizable';
import { loadPanelSizes, savePanelSizes } from './lib/persisted-layout';
import type { ImperativePanelHandle } from 'react-resizable-panels';
import SettingsModal from './components/SettingsModal';
import CommandPaletteWrapper from './components/CommandPaletteWrapper';
import FirstLaunchModal from './components/FirstLaunchModal';
import type { Project, Task } from './types/app';
import type { TaskMetadata } from './types/chat';
import AppKeyboardShortcuts from './components/AppKeyboardShortcuts';
import { usePlanToasts } from './hooks/usePlanToasts';
import { terminalSessionRegistry } from './terminal/SessionRegistry';
import BrowserPane from './components/BrowserPane';
import { BrowserProvider } from './providers/BrowserProvider';
import { getContainerRunState } from './lib/containerRuns';
import KanbanBoard from './components/kanban/KanbanBoard';
import { GithubDeviceFlowModal } from './components/GithubDeviceFlowModal';

const TERMINAL_PROVIDER_IDS = [
  'qwen',
  'codex',
  'claude',
  'droid',
  'gemini',
  'cursor',
  'copilot',
  'amp',
  'opencode',
  'charm',
  'auggie',
  'kimi',
  'kiro',
  'rovo',
] as const;

const RightSidebarBridge: React.FC<{
  onCollapsedChange: (collapsed: boolean) => void;
  setCollapsedRef: React.MutableRefObject<((next: boolean) => void) | null>;
}> = ({ onCollapsedChange, setCollapsedRef }) => {
  const { collapsed, setCollapsed } = useRightSidebar();

  useEffect(() => {
    onCollapsedChange(collapsed);
  }, [collapsed, onCollapsedChange]);

  useEffect(() => {
    setCollapsedRef.current = setCollapsed;
    return () => {
      setCollapsedRef.current = null;
    };
  }, [setCollapsed, setCollapsedRef]);

  return null;
};


const TITLEBAR_HEIGHT = '36px';
const PANEL_LAYOUT_STORAGE_KEY = 'emdash.layout.left-main-right.v2';
const DEFAULT_PANEL_LAYOUT: [number, number, number] = [20, 60, 20];
const LEFT_SIDEBAR_MIN_SIZE = 16;
const LEFT_SIDEBAR_MAX_SIZE = 30;
const FIRST_LAUNCH_KEY = 'emdash:first-launch:v1';
const RIGHT_SIDEBAR_MIN_SIZE = 16;
const RIGHT_SIDEBAR_MAX_SIZE = 50;
const clampLeftSidebarSize = (value: number) =>
  Math.min(
    Math.max(Number.isFinite(value) ? value : DEFAULT_PANEL_LAYOUT[0], LEFT_SIDEBAR_MIN_SIZE),
    LEFT_SIDEBAR_MAX_SIZE
  );
const clampRightSidebarSize = (value: number) =>
  Math.min(
    Math.max(Number.isFinite(value) ? value : DEFAULT_PANEL_LAYOUT[2], RIGHT_SIDEBAR_MIN_SIZE),
    RIGHT_SIDEBAR_MAX_SIZE
  );
const MAIN_PANEL_MIN_SIZE = 30;

const AppContent: React.FC = () => {
  usePlanToasts();
  // Initialize theme on app startup
  const { effectiveTheme } = useTheme();

  const { toast } = useToast();
  const [_, setVersion] = useState<string>('');
  const [platform, setPlatform] = useState<string>('');
  const {
    installed: ghInstalled,
    authenticated: isAuthenticated,
    user,
    checkStatus,
    login: githubLogin,
  } = useGithubAuth();
  const [githubLoading, setGithubLoading] = useState(false);
  const [githubStatusMessage, setGithubStatusMessage] = useState<string | undefined>();
  const [showDeviceFlowModal, setShowDeviceFlowModal] = useState(false);
  const [projects, setProjects] = useState<Project[]>([]);
  const [selectedProject, setSelectedProject] = useState<Project | null>(null);
  const [showTaskModal, setShowTaskModal] = useState<boolean>(false);
  const [showHomeView, setShowHomeView] = useState<boolean>(true);
  const [isCreatingTask, setIsCreatingTask] = useState<boolean>(false);
  const [activeTask, setActiveTask] = useState<Task | null>(null);
  const [activeTaskProvider, setActiveTaskProvider] = useState<Provider | null>(null);
  const [installedProviders, setInstalledProviders] = useState<Record<string, boolean>>({});
  const [showSettings, setShowSettings] = useState<boolean>(false);
  const [showCommandPalette, setShowCommandPalette] = useState<boolean>(false);
  const [showFirstLaunchModal, setShowFirstLaunchModal] = useState<boolean>(false);
  const showGithubRequirement = !ghInstalled || !isAuthenticated;
  // Show agent requirements block if we have status data and none of the CLI providers are detected locally.
  const showAgentRequirement =
    Object.keys(installedProviders).length > 0 &&
    Object.values(installedProviders).every((v) => v === false);
  const deletingTaskIdsRef = useRef<Set<string>>(new Set());

  const normalizePathForComparison = useCallback(
    (input: string | null | undefined) => {
      if (!input) return '';

      let normalized = input.replace(/\\/g, '/');
      normalized = normalized.replace(/\/+/g, '/');

      if (normalized.length > 1 && normalized.endsWith('/')) {
        normalized = normalized.replace(/\/+$/, '');
      }

      const platformKey =
        platform && platform.length > 0
          ? platform
          : typeof process !== 'undefined'
            ? process.platform
            : '';
      return platformKey.toLowerCase().startsWith('win') ? normalized.toLowerCase() : normalized;
    },
    [platform]
  );

  const computeBaseRef = useCallback(
    (baseRef?: string | null, remote?: string | null, branch?: string | null) => {
      const remoteName = (() => {
        const trimmed = (remote ?? '').trim();
        if (!trimmed) return 'origin';
        if (/^[A-Za-z0-9._-]+$/.test(trimmed) && !trimmed.includes('://')) return trimmed;
        return 'origin';
      })();
      const normalize = (value?: string | null): string | undefined => {
        if (!value) return undefined;
        const trimmed = value.trim();
        if (!trimmed || trimmed.includes('://')) return undefined;
        if (trimmed.includes('/')) {
          const [head, ...rest] = trimmed.split('/');
          const branchPart = rest.join('/').replace(/^\/+/, '');
          if (head && branchPart) return `${head}/${branchPart}`;
          if (!head && branchPart) return `${remoteName}/${branchPart}`;
          return undefined;
        }
        const suffix = trimmed.startsWith('/') ? trimmed.slice(1) : trimmed;
        return `${remoteName}/${suffix}`;
      };
      return normalize(baseRef) ?? normalize(branch) ?? `${remoteName}/main`;
    },
    []
  );

  const getProjectRepoKey = useCallback(
    (project: Pick<Project, 'path' | 'repoKey'>) =>
      project.repoKey ?? normalizePathForComparison(project.path),
    [normalizePathForComparison]
  );

  const withRepoKey = useCallback(
    (project: Project): Project => {
      const repoKey = getProjectRepoKey(project);
      if (project.repoKey === repoKey) {
        return project;
      }
      return { ...project, repoKey };
    },
    [getProjectRepoKey]
  );

  // Show toast on update availability and kick off a background check
  useUpdateNotifier({ checkOnMount: true, onOpenSettings: () => setShowSettings(true) });

  const defaultPanelLayout = React.useMemo(() => {
    const stored = loadPanelSizes(PANEL_LAYOUT_STORAGE_KEY, DEFAULT_PANEL_LAYOUT);
    const [storedLeft = DEFAULT_PANEL_LAYOUT[0], , storedRight = DEFAULT_PANEL_LAYOUT[2]] =
      Array.isArray(stored) && stored.length === 3
        ? (stored as [number, number, number])
        : DEFAULT_PANEL_LAYOUT;
    const left = clampLeftSidebarSize(storedLeft);
    const right = clampRightSidebarSize(storedRight);
    const middle = Math.max(0, 100 - left - right);
    return [left, middle, right] as [number, number, number];
  }, []);

  const rightSidebarDefaultWidth = React.useMemo(
    () => clampRightSidebarSize(defaultPanelLayout[2]),
    [defaultPanelLayout]
  );
  const leftSidebarPanelRef = useRef<ImperativePanelHandle | null>(null);
  const rightSidebarPanelRef = useRef<ImperativePanelHandle | null>(null);
  const lastLeftSidebarSizeRef = useRef<number>(defaultPanelLayout[0]);
  const lastRightSidebarSizeRef = useRef<number>(rightSidebarDefaultWidth);
  const leftSidebarSetOpenRef = useRef<((next: boolean) => void) | null>(null);
  const leftSidebarIsMobileRef = useRef<boolean>(false);
  const leftSidebarOpenRef = useRef<boolean>(true);
  const rightSidebarSetCollapsedRef = useRef<((next: boolean) => void) | null>(null);
  const [rightSidebarCollapsed, setRightSidebarCollapsed] = useState<boolean>(false);

  const handlePanelLayout = useCallback((sizes: number[]) => {
    if (!Array.isArray(sizes) || sizes.length < 3) {
      return;
    }

    if (leftSidebarIsMobileRef.current) {
      return;
    }

    const [leftSize, , rightSize] = sizes;
    const rightCollapsed = typeof rightSize === 'number' && rightSize <= 0.5;

    let storedLeft = lastLeftSidebarSizeRef.current;
    if (typeof leftSize === 'number') {
      if (leftSize <= 0.5) {
        leftSidebarSetOpenRef.current?.(false);
        leftSidebarOpenRef.current = false;
      } else {
        leftSidebarSetOpenRef.current?.(true);
        leftSidebarOpenRef.current = true;
        if (!rightCollapsed) {
          storedLeft = clampLeftSidebarSize(leftSize);
          lastLeftSidebarSizeRef.current = storedLeft;
        }
      }
    }

    let storedRight = lastRightSidebarSizeRef.current;
    if (typeof rightSize === 'number') {
      if (rightSize <= 0.5) {
        rightSidebarSetCollapsedRef.current?.(true);
      } else {
        storedRight = clampRightSidebarSize(rightSize);
        lastRightSidebarSizeRef.current = storedRight;
        rightSidebarSetCollapsedRef.current?.(false);
      }
    }

    const middle = Math.max(0, 100 - storedLeft - storedRight);
    savePanelSizes(PANEL_LAYOUT_STORAGE_KEY, [storedLeft, middle, storedRight]);
  }, []);

  const handleSidebarContextChange = useCallback(
    ({
      open,
      isMobile,
      setOpen,
    }: {
      open: boolean;
      isMobile: boolean;
      setOpen: (next: boolean) => void;
    }) => {
      leftSidebarSetOpenRef.current = setOpen;
      leftSidebarIsMobileRef.current = isMobile;
      leftSidebarOpenRef.current = open;
      const panel = leftSidebarPanelRef.current;
      if (!panel) {
        return;
      }

      if (isMobile) {
        const currentSize = panel.getSize();
        if (typeof currentSize === 'number' && currentSize > 0) {
          lastLeftSidebarSizeRef.current = clampLeftSidebarSize(currentSize);
        }
        panel.collapse();
        return;
      }

      if (open) {
        const target = clampLeftSidebarSize(
          lastLeftSidebarSizeRef.current || DEFAULT_PANEL_LAYOUT[0]
        );
        panel.expand();
        panel.resize(target);
      } else {
        const currentSize = panel.getSize();
        if (typeof currentSize === 'number' && currentSize > 0) {
          lastLeftSidebarSizeRef.current = clampLeftSidebarSize(currentSize);
        }
        panel.collapse();
      }
    },
    []
  );

  const activateProjectView = useCallback((project: Project) => {
    void (async () => {
      const { captureTelemetry } = await import('./lib/telemetryClient');
      captureTelemetry('project_view_opened');
    })();
    setSelectedProject(project);
    setShowHomeView(false);
    setActiveTask(null);
  }, []);

  const handleRightSidebarCollapsedChange = useCallback((collapsed: boolean) => {
    setRightSidebarCollapsed(collapsed);
  }, []);

  const handleToggleSettings = useCallback(() => {
    setShowSettings((prev) => !prev);
  }, []);

  const handleOpenSettings = useCallback(() => {
    setShowSettings(true);
  }, []);

  const handleCloseSettings = useCallback(() => {
    setShowSettings(false);
  }, []);

  const handleToggleCommandPalette = useCallback(() => {
    setShowCommandPalette((prev) => !prev);
  }, []);

  const handleCloseCommandPalette = useCallback(() => {
    setShowCommandPalette(false);
  }, []);

  const markFirstLaunchSeen = useCallback(() => {
    try {
      localStorage.setItem(FIRST_LAUNCH_KEY, '1');
    } catch {
      // ignore
    }
    try {
      void window.electronAPI.setOnboardingSeen?.(true);
    } catch {
      // ignore
    }
    setShowFirstLaunchModal(false);
  }, []);

  useEffect(() => {
    const check = async () => {
      let seenLocal = false;
      try {
        seenLocal = localStorage.getItem(FIRST_LAUNCH_KEY) === '1';
      } catch {
        // ignore
      }
      if (seenLocal) return;

      try {
        const res = await window.electronAPI.getTelemetryStatus?.();
        if (res?.success && res.status?.onboardingSeen) return;
      } catch {
        // ignore
      }
      setShowFirstLaunchModal(true);
    };
    void check();
  }, []);

  useEffect(() => {
    const rightPanel = rightSidebarPanelRef.current;
    if (rightPanel) {
      if (rightSidebarCollapsed) {
        rightPanel.collapse();
      } else {
        const targetRight = clampRightSidebarSize(
          lastRightSidebarSizeRef.current || DEFAULT_PANEL_LAYOUT[2]
        );
        lastRightSidebarSizeRef.current = targetRight;
        rightPanel.expand();
        rightPanel.resize(targetRight);
      }
    }

    if (leftSidebarIsMobileRef.current || !leftSidebarOpenRef.current) {
      return;
    }

    const leftPanel = leftSidebarPanelRef.current;
    if (!leftPanel) {
      return;
    }

    const targetLeft = clampLeftSidebarSize(
      lastLeftSidebarSizeRef.current || DEFAULT_PANEL_LAYOUT[0]
    );
    lastLeftSidebarSizeRef.current = targetLeft;
    leftPanel.expand();
    leftPanel.resize(targetLeft);
  }, [rightSidebarCollapsed]);

  // Persist and apply custom project order (by id)
  const ORDER_KEY = 'sidebarProjectOrder';
  const applyProjectOrder = (list: Project[]) => {
    try {
      const raw = localStorage.getItem(ORDER_KEY);
      if (!raw) return list;
      const order: string[] = JSON.parse(raw);
      const indexOf = (id: string) => {
        const idx = order.indexOf(id);
        return idx === -1 ? Number.MAX_SAFE_INTEGER : idx;
      };
      return [...list].sort((a, b) => indexOf(a.id) - indexOf(b.id));
    } catch {
      return list;
    }
  };
  const saveProjectOrder = (list: Project[]) => {
    try {
      const ids = list.map((p) => p.id);
      localStorage.setItem(ORDER_KEY, JSON.stringify(ids));
    } catch {}
  };

  useEffect(() => {
    const loadAppData = async () => {
      try {
        const [appVersion, appPlatform, projects] = await Promise.all([
          window.electronAPI.getAppVersion(),
          window.electronAPI.getPlatform(),
          window.electronAPI.getProjects(),
        ]);

        setVersion(appVersion);
        setPlatform(appPlatform);
        const initialProjects = applyProjectOrder(projects.map(withRepoKey));
        setProjects(initialProjects);

        // Refresh GH status via hook
        checkStatus();

        const projectsWithTasks = await Promise.all(
          initialProjects.map(async (project) => {
            const tasks = await window.electronAPI.getTasks(project.id);
            return withRepoKey({ ...project, tasks });
          })
        );
        const ordered = applyProjectOrder(projectsWithTasks);
        setProjects(ordered);

        // Prefer cached provider status (populated in the background)
        let providerInstalls: Record<string, boolean> = {};
        try {
          type ProviderStatusEntry = {
            installed: boolean;
            path?: string | null;
            version?: string | null;
            lastChecked: number;
          };
          const statusResponse =
            ((await (window as any).electronAPI.getProviderStatuses?.()) as
              | { success?: boolean; statuses?: Record<string, ProviderStatusEntry> }
              | undefined) ?? (await window.electronAPI.getProviderStatuses?.());
          if (statusResponse?.success && statusResponse.statuses) {
            providerInstalls = Object.fromEntries(
              Object.entries(statusResponse.statuses).map(([id, s]) => [id, s?.installed === true])
            );
          }
        } catch {
          // ignore and fall back to direct checks
        }

        setInstalledProviders(providerInstalls);
      } catch (error) {
        const { log } = await import('./lib/logger');
        log.error('Failed to load app data:', error as any);
      }
    };

    loadAppData();
    // eslint-disable-next-line react-hooks/exhaustive-deps
  }, []);

  const handleOpenProject = async () => {
    const { captureTelemetry } = await import('./lib/telemetryClient');
    captureTelemetry('project_add_clicked');
    try {
      const result = await window.electronAPI.openProject();
      if (result.success && result.path) {
        try {
          const gitInfo = await window.electronAPI.getGitInfo(result.path);
          const canonicalPath = gitInfo.rootPath || gitInfo.path || result.path;
          const repoKey = normalizePathForComparison(canonicalPath);
          const existingProject = projects.find(
            (project) => getProjectRepoKey(project) === repoKey
          );

          if (existingProject) {
            activateProjectView(existingProject);
            toast({
              title: 'Project already open',
              description: `"${existingProject.name}" is already in the sidebar.`,
            });
            return;
          }

          if (!gitInfo.isGitRepo) {
            toast({
              title: 'Project Opened',
              description: `This directory is not a Git repository. Path: ${result.path}`,
              variant: 'destructive',
            });
            return;
          }

          const remoteUrl = gitInfo.remote || '';
          const isGithubRemote = /github\.com[:/]/i.test(remoteUrl);
          const projectName =
            canonicalPath.split(/[/\\]/).filter(Boolean).pop() || 'Unknown Project';

          const baseProject: Project = {
            id: Date.now().toString(),
            name: projectName,
            path: canonicalPath,
            repoKey,
            gitInfo: {
              isGitRepo: true,
              remote: gitInfo.remote || undefined,
              branch: gitInfo.branch || undefined,
              baseRef: computeBaseRef(gitInfo.baseRef, gitInfo.remote, gitInfo.branch),
            },
            tasks: [],
          };

          if (isAuthenticated && isGithubRemote) {
            const githubInfo = await window.electronAPI.connectToGitHub(canonicalPath);
            if (githubInfo.success) {
              const projectWithGithub = withRepoKey({
                ...baseProject,
                githubInfo: {
                  repository: githubInfo.repository || '',
                  connected: true,
                },
              });

              const saveResult = await window.electronAPI.saveProject(projectWithGithub);
              if (saveResult.success) {
                const { captureTelemetry } = await import('./lib/telemetryClient');
                captureTelemetry('project_added_success', { source: 'github' });
                setProjects((prev) => [...prev, projectWithGithub]);
                activateProjectView(projectWithGithub);
              } else {
                const { log } = await import('./lib/logger');
                log.error('Failed to save project:', saveResult.error);
              }
            } else {
              const updateHint =
                platform === 'darwin'
                  ? 'Tip: Update GitHub CLI with: brew upgrade gh — then restart Emdash.'
                  : platform === 'win32'
                    ? 'Tip: Update GitHub CLI with: winget upgrade GitHub.cli — then restart Emdash.'
                    : 'Tip: Update GitHub CLI via your package manager (e.g., apt/dnf) and restart Emdash.';
              toast({
                title: 'GitHub Connection Failed',
                description: `Git repository detected but couldn't connect to GitHub: ${githubInfo.error}\n\n${updateHint}`,
                variant: 'destructive',
              });
            }
          } else {
            const projectWithoutGithub = withRepoKey({
              ...baseProject,
              githubInfo: {
                repository: isGithubRemote ? '' : '',
                connected: false,
              },
            });

            const saveResult = await window.electronAPI.saveProject(projectWithoutGithub);
            if (saveResult.success) {
              const { captureTelemetry } = await import('./lib/telemetryClient');
              captureTelemetry('project_added_success', { source: 'local' });
              setProjects((prev) => [...prev, projectWithoutGithub]);
              activateProjectView(projectWithoutGithub);
            } else {
              const { log } = await import('./lib/logger');
              log.error('Failed to save project:', saveResult.error);
            }
          }
        } catch (error) {
          const { log } = await import('./lib/logger');
          log.error('Git detection error:', error as any);
          toast({
            title: 'Project Opened',
            description: `Could not detect Git information. Path: ${result.path}`,
            variant: 'destructive',
          });
        }
      } else if (result.error) {
        toast({
          title: 'Failed to Open Project',
          description: result.error,
          variant: 'destructive',
        });
      }
    } catch (error) {
      const { log } = await import('./lib/logger');
      log.error('Open project error:', error as any);
      toast({
        title: 'Failed to Open Project',
        description: 'Please check the console for details.',
        variant: 'destructive',
      });
    }
  };

  const handleGithubConnect = async () => {
    setGithubLoading(true);
    setGithubStatusMessage(undefined);

    try {
      // Check if gh CLI is installed
      setGithubStatusMessage('Checking for GitHub CLI...');
      const cliInstalled = await window.electronAPI.githubCheckCLIInstalled();

      if (!cliInstalled) {
        // Detect platform for better messaging
        let installMessage = 'Installing GitHub CLI...';
        if (platform === 'darwin') {
          installMessage = 'Installing GitHub CLI via Homebrew...';
        } else if (platform === 'linux') {
          installMessage = 'Installing GitHub CLI via apt...';
        } else if (platform === 'win32') {
          installMessage = 'Installing GitHub CLI via winget...';
        }

        setGithubStatusMessage(installMessage);
        const installResult = await window.electronAPI.githubInstallCLI();

        if (!installResult.success) {
          setGithubLoading(false);
          setGithubStatusMessage(undefined);
          toast({
            title: 'Installation Failed',
            description: `Could not auto-install gh CLI: ${installResult.error || 'Unknown error'}`,
            variant: 'destructive',
          });
          return;
        }

        setGithubStatusMessage('GitHub CLI installed! Setting up connection...');
        toast({
          title: 'GitHub CLI Installed',
          description: 'Now authenticating with GitHub...',
        });
        await checkStatus(); // Refresh status
      }

      // Start Device Flow authentication (main process handles polling)
      setGithubStatusMessage('Starting authentication...');
      const result = await githubLogin();

      setGithubLoading(false);
      setGithubStatusMessage(undefined);

      if (result?.success) {
        // Show modal - it will receive events from main process
        setShowDeviceFlowModal(true);
      } else {
        toast({
          title: 'Authentication Failed',
          description: result?.error || 'Could not start authentication',
          variant: 'destructive',
        });
      }
    } catch (error) {
      console.error('GitHub connection error:', error);
      setGithubLoading(false);
      setGithubStatusMessage(undefined);
      toast({
        title: 'Connection Failed',
        description: 'Failed to connect to GitHub. Please try again.',
        variant: 'destructive',
      });
    }
  };

  const handleCreateTask = async (
    taskName: string,
    initialPrompt?: string,
    providerRuns: import('./types/chat').ProviderRun[] = [{ provider: 'claude', runs: 1 }],
    linkedLinearIssue: LinearIssueSummary | null = null,
    linkedGithubIssue: GitHubIssueSummary | null = null,
    linkedJiraIssue: JiraIssueSummary | null = null,
    autoApprove?: boolean
  ) => {
    if (!selectedProject) return;

    setIsCreatingTask(true);
    try {
      let preparedPrompt: string | undefined = undefined;
      if (initialPrompt && initialPrompt.trim()) {
        const parts: string[] = [];
        if (linkedLinearIssue) {
          // Enrich linked issue with description from Linear, if available
          let issue = linkedLinearIssue;
          try {
            const api: any = (window as any).electronAPI;
            let description: string | undefined;
            // Try bulk search first
            try {
              const res = await api?.linearGetIssues?.([linkedLinearIssue.identifier]);
              const arr = res?.issues || res || [];
              const node = Array.isArray(arr)
                ? arr.find(
                    (n: any) => String(n?.identifier) === String(linkedLinearIssue.identifier)
                  )
                : null;
              if (node?.description) description = String(node.description);
            } catch {}
            // Fallback to single issue endpoint
            if (!description) {
              const single = await api?.linearGetIssue?.(linkedLinearIssue.identifier);
              if (single?.success && single.issue?.description) {
                description = String(single.issue.description);
              } else if (single?.description) {
                description = String(single.description);
              }
            }
            if (description) {
              issue = { ...linkedLinearIssue, description } as any;
            }
          } catch {}
          const detailParts: string[] = [];
          const stateName = issue.state?.name?.trim();
          const assigneeName = issue.assignee?.displayName?.trim() || issue.assignee?.name?.trim();
          const teamKey = issue.team?.key?.trim();
          const projectName = issue.project?.name?.trim();
          if (stateName) detailParts.push(`State: ${stateName}`);
          if (assigneeName) detailParts.push(`Assignee: ${assigneeName}`);
          if (teamKey) detailParts.push(`Team: ${teamKey}`);
          if (projectName) detailParts.push(`Project: ${projectName}`);
          parts.push(`Linear: ${issue.identifier} — ${issue.title}`);
          if (detailParts.length) parts.push(`Details: ${detailParts.join(' • ')}`);
          if (issue.url) parts.push(`URL: ${issue.url}`);
          if ((issue as any).description) {
            parts.push('');
            parts.push('Issue Description:');
            parts.push(String((issue as any).description).trim());
          }
          parts.push('');
        }
        if (linkedGithubIssue) {
          // Enrich linked GitHub issue with body via gh if available
          let issue = linkedGithubIssue;
          try {
            const api: any = (window as any).electronAPI;
            const res = await api?.githubIssueGet?.(selectedProject.path, linkedGithubIssue.number);
            if (res?.success) {
              const body: string | undefined = res?.issue?.body || res?.body;
              if (body) issue = { ...linkedGithubIssue, body } as any;
            }
          } catch {}
          const detailParts: string[] = [];
          const stateName = issue.state?.toString()?.trim();
          const assignees = Array.isArray(issue.assignees)
            ? issue.assignees
                .map((a) => a?.name || a?.login)
                .filter(Boolean)
                .join(', ')
            : '';
          const labels = Array.isArray(issue.labels)
            ? issue.labels
                .map((l) => l?.name)
                .filter(Boolean)
                .join(', ')
            : '';
          if (stateName) detailParts.push(`State: ${stateName}`);
          if (assignees) detailParts.push(`Assignees: ${assignees}`);
          if (labels) detailParts.push(`Labels: ${labels}`);
          parts.push(`GitHub: #${issue.number} — ${issue.title}`);
          if (detailParts.length) parts.push(`Details: ${detailParts.join(' • ')}`);
          if (issue.url) parts.push(`URL: ${issue.url}`);
          if ((issue as any).body) {
            parts.push('');
            parts.push('Issue Description:');
            parts.push(String((issue as any).body).trim());
          }
          parts.push('');
        }
        parts.push(initialPrompt.trim());
        preparedPrompt = parts.join('\n');
      }

      const taskMetadata: TaskMetadata | null =
        linkedLinearIssue || linkedJiraIssue || linkedGithubIssue || preparedPrompt || autoApprove
          ? {
              linearIssue: linkedLinearIssue ?? null,
              jiraIssue: linkedJiraIssue ?? null,
              githubIssue: linkedGithubIssue ?? null,
              initialPrompt: preparedPrompt ?? null,
              autoApprove: autoApprove ?? null,
            }
          : null;

      // Calculate total runs and determine if multi-agent
      const totalRuns = providerRuns.reduce((sum, pr) => sum + pr.runs, 0);
      const isMultiAgent = totalRuns > 1;
      const primaryProvider = providerRuns[0]?.provider || 'claude';

      let newTask: Task;
      if (isMultiAgent) {
        // Multi-agent task: create worktrees for each provider×runs combo
        const variants: Array<{
          id: string;
          provider: Provider;
          name: string;
          branch: string;
          path: string;
          worktreeId: string;
        }> = [];

        for (const { provider, runs } of providerRuns) {
          for (let instanceIdx = 1; instanceIdx <= runs; instanceIdx++) {
            const instanceSuffix = runs > 1 ? `-${instanceIdx}` : '';
            const variantName = `${taskName}-${provider.toLowerCase()}${instanceSuffix}`;
            const worktreeResult = await window.electronAPI.worktreeCreate({
              projectPath: selectedProject.path,
              taskName: variantName,
              projectId: selectedProject.id,
              autoApprove,
            });
            if (!worktreeResult?.success || !worktreeResult.worktree) {
              throw new Error(
                worktreeResult?.error ||
                  `Failed to create worktree for ${provider}${instanceSuffix}`
              );
            }
            const worktree = worktreeResult.worktree;
            variants.push({
              id: `${taskName}-${provider.toLowerCase()}${instanceSuffix}`,
              provider: provider,
              name: variantName,
              branch: worktree.branch,
              path: worktree.path,
              worktreeId: worktree.id,
            });
          }
        }

        const multiMeta: TaskMetadata = {
          ...(taskMetadata || {}),
          multiAgent: {
            enabled: true,
            maxProviders: 4,
            providerRuns,
            variants,
            selectedProvider: null,
          },
        };

        const groupId = `ws-${taskName}-${Date.now()}`;
        newTask = {
          id: groupId,
          projectId: selectedProject.id,
          name: taskName,
          branch: variants[0]?.branch || selectedProject.gitInfo.branch || 'main',
          path: variants[0]?.path || selectedProject.path,
          status: 'idle',
          agentId: primaryProvider,
          metadata: multiMeta,
        };

        const saveResult = await window.electronAPI.saveTask({
          ...newTask,
          agentId: primaryProvider,
          metadata: multiMeta,
        });
        if (!saveResult?.success) {
          const { log } = await import('./lib/logger');
          log.error('Failed to save multi-agent task:', saveResult?.error);
          toast({ title: 'Error', description: 'Failed to create multi-agent task.' });
          setIsCreatingTask(false);
          return;
        }
      } else {
        // Create worktree
        const worktreeResult = await window.electronAPI.worktreeCreate({
          projectPath: selectedProject.path,
          taskName,
          projectId: selectedProject.id,
          autoApprove,
        });

        if (!worktreeResult.success) {
          throw new Error(worktreeResult.error || 'Failed to create worktree');
        }

        const worktree = worktreeResult.worktree;

        newTask = {
          id: worktree.id,
          projectId: selectedProject.id,
          name: taskName,
          branch: worktree.branch,
          path: worktree.path,
          status: 'idle',
          agentId: primaryProvider,
          metadata: taskMetadata,
        };

        const saveResult = await window.electronAPI.saveTask({
          ...newTask,
          agentId: primaryProvider,
          metadata: taskMetadata,
        });
        if (!saveResult?.success) {
          const { log } = await import('./lib/logger');
          log.error('Failed to save task:', saveResult?.error);
          toast({ title: 'Error', description: 'Failed to create task.' });
          setIsCreatingTask(false);
          return;
        }
      }

      {
        if (taskMetadata?.linearIssue) {
          try {
            const convoResult = await window.electronAPI.getOrCreateDefaultConversation(
              newTask.id
            );

            if (convoResult?.success && convoResult.conversation?.id) {
              const issue = taskMetadata.linearIssue;
              const detailParts: string[] = [];
              const stateName = issue.state?.name?.trim();
              const assigneeName =
                issue.assignee?.displayName?.trim() || issue.assignee?.name?.trim();
              const teamKey = issue.team?.key?.trim();
              const projectName = issue.project?.name?.trim();

              if (stateName) detailParts.push(`State: ${stateName}`);
              if (assigneeName) detailParts.push(`Assignee: ${assigneeName}`);
              if (teamKey) detailParts.push(`Team: ${teamKey}`);
              if (projectName) detailParts.push(`Project: ${projectName}`);

              const lines = [`Linked Linear issue: ${issue.identifier} — ${issue.title}`];

              if (detailParts.length) {
                lines.push(`Details: ${detailParts.join(' • ')}`);
              }

              if (issue.url) {
                lines.push(`URL: ${issue.url}`);
              }

              if ((issue as any)?.description) {
                lines.push('');
                lines.push('Issue Description:');
                lines.push(String((issue as any).description).trim());
              }

              await window.electronAPI.saveMessage({
                id: `linear-context-${newTask.id}`,
                conversationId: convoResult.conversation.id,
                content: lines.join('\n'),
                sender: 'agent',
                metadata: JSON.stringify({
                  isLinearContext: true,
                  linearIssue: issue,
                }),
              });
            }
          } catch (seedError) {
            const { log } = await import('./lib/logger');
            log.error('Failed to seed task with Linear issue context:', seedError as any);
          }
        }
        if (taskMetadata?.githubIssue) {
          try {
            const convoResult = await window.electronAPI.getOrCreateDefaultConversation(
              newTask.id
            );

            if (convoResult?.success && convoResult.conversation?.id) {
              const issue = taskMetadata.githubIssue;
              const detailParts: string[] = [];
              const stateName = issue.state?.toString()?.trim();
              const assignees = Array.isArray(issue.assignees)
                ? issue.assignees
                    .map((a) => a?.name || a?.login)
                    .filter(Boolean)
                    .join(', ')
                : '';
              const labels = Array.isArray(issue.labels)
                ? issue.labels
                    .map((l) => l?.name)
                    .filter(Boolean)
                    .join(', ')
                : '';
              if (stateName) detailParts.push(`State: ${stateName}`);
              if (assignees) detailParts.push(`Assignees: ${assignees}`);
              if (labels) detailParts.push(`Labels: ${labels}`);

              const lines = [`Linked GitHub issue: #${issue.number} — ${issue.title}`];

              if (detailParts.length) {
                lines.push(`Details: ${detailParts.join(' • ')}`);
              }

              if (issue.url) {
                lines.push(`URL: ${issue.url}`);
              }

              if ((issue as any)?.body) {
                lines.push('');
                lines.push('Issue Description:');
                lines.push(String((issue as any).body).trim());
              }

              await window.electronAPI.saveMessage({
                id: `github-context-${newTask.id}`,
                conversationId: convoResult.conversation.id,
                content: lines.join('\n'),
                sender: 'agent',
                metadata: JSON.stringify({
                  isGitHubContext: true,
                  githubIssue: issue,
                }),
              });
            }
          } catch (seedError) {
            const { log } = await import('./lib/logger');
            log.error('Failed to seed task with GitHub issue context:', seedError as any);
          }
        }
        if (taskMetadata?.jiraIssue) {
          try {
            const convoResult = await window.electronAPI.getOrCreateDefaultConversation(
              newTask.id
            );

            if (convoResult?.success && convoResult.conversation?.id) {
              const issue: any = taskMetadata.jiraIssue;
              const lines: string[] = [];
              const line1 =
                `Linked Jira issue: ${issue.key || ''}${issue.summary ? ` — ${issue.summary}` : ''}`.trim();
              if (line1) lines.push(line1);

              const details: string[] = [];
              if (issue.status?.name) details.push(`Status: ${issue.status.name}`);
              if (issue.assignee?.displayName || issue.assignee?.name)
                details.push(`Assignee: ${issue.assignee?.displayName || issue.assignee?.name}`);
              if (issue.project?.key) details.push(`Project: ${issue.project.key}`);
              if (details.length) lines.push(`Details: ${details.join(' • ')}`);
              if (issue.url) lines.push(`URL: ${issue.url}`);

              await window.electronAPI.saveMessage({
                id: `jira-context-${newTask.id}`,
                conversationId: convoResult.conversation.id,
                content: lines.join('\n'),
                sender: 'agent',
                metadata: JSON.stringify({
                  isJiraContext: true,
                  jiraIssue: issue,
                }),
              });
            }
          } catch (seedError) {
            const { log } = await import('./lib/logger');
            log.error('Failed to seed task with Jira issue context:', seedError as any);
          }
        }

        setProjects((prev) =>
          prev.map((project) =>
            project.id === selectedProject.id
              ? {
                  ...project,
                  tasks: [newTask, ...(project.tasks || [])],
                }
              : project
          )
        );

        setSelectedProject((prev) =>
          prev
            ? {
                ...prev,
                tasks: [newTask, ...(prev.tasks || [])],
              }
            : null
        );

        // Track task creation
        const { captureTelemetry } = await import('./lib/telemetryClient');
        const isMultiAgent = (newTask.metadata as any)?.multiAgent?.enabled;
        captureTelemetry('task_created', {
          provider: isMultiAgent ? 'multi' : (newTask.agentId as string) || 'codex',
          has_initial_prompt: !!taskMetadata?.initialPrompt,
        });

        // Set the active task and its provider (none if multi-agent)
        setActiveTask(newTask);
        if ((newTask.metadata as any)?.multiAgent?.enabled) {
          setActiveTaskProvider(null);
        } else {
          // Use the saved agentId from the task, which should match primaryProvider
          setActiveTaskProvider(
            (newTask.agentId as Provider) || primaryProvider || 'codex'
          );
        }
      }
    } catch (error) {
      const { log } = await import('./lib/logger');
      log.error('Failed to create task:', error as any);
      toast({
        title: 'Error',
        description:
          (error as Error)?.message ||
          'Failed to create task. Please check the console for details.',
      });
    } finally {
      setIsCreatingTask(false);
    }
  };

  const handleGoHome = () => {
    setSelectedProject(null);
    setShowHomeView(true);
    setActiveTask(null);
  };

  const handleSelectProject = (project: Project) => {
    activateProjectView(project);
  };

  const handleSelectTask = (task: Task) => {
    setActiveTask(task);
    // Load provider from task.agentId if it exists, otherwise default to null
    // This ensures the selected provider persists across app restarts
    if ((task.metadata as any)?.multiAgent?.enabled) {
      setActiveTaskProvider(null);
    } else {
      // Use agentId from task if available, otherwise fall back to 'codex' for backwards compatibility
      setActiveTaskProvider((task.agentId as Provider) || 'codex');
    }
  };

  const handleStartCreateTaskFromSidebar = useCallback(
    (project: Project) => {
      const targetProject = projects.find((p) => p.id === project.id) || project;
      activateProjectView(targetProject);
      setShowTaskModal(true);
    },
    [activateProjectView, projects]
  );

  const removeTaskFromState = (projectId: string, taskId: string, wasActive: boolean) => {
    const filterTasks = (list?: Task[]) =>
      (list || []).filter((w) => w.id !== taskId);

    setProjects((prev) =>
      prev.map((project) =>
        project.id === projectId
          ? { ...project, tasks: filterTasks(project.tasks) }
          : project
      )
    );

    setSelectedProject((prev) =>
      prev && prev.id === projectId
        ? { ...prev, tasks: filterTasks(prev.tasks) }
        : prev
    );

    if (wasActive) {
      setActiveTask(null);
      setActiveTaskProvider(null);
    }
  };

  const handleDeleteTask = async (
    targetProject: Project,
    task: Task,
    options?: { silent?: boolean }
  ): Promise<boolean> => {
    if (deletingTaskIdsRef.current.has(task.id)) {
      toast({
        title: 'Deletion in progress',
        description: `"${task.name}" is already being removed.`,
      });
      return false;
    }

    const wasActive = activeTask?.id === task.id;
    const taskSnapshot = { ...task };
    deletingTaskIdsRef.current.add(task.id);
    removeTaskFromState(targetProject.id, task.id, wasActive);

    const runDeletion = async (): Promise<boolean> => {
      try {
        try {
          // Clear initial prompt sent flags (legacy and per-provider) if present
          const { initialPromptSentKey } = await import('./lib/keys');
          try {
            // Legacy key (no provider)
            const legacy = initialPromptSentKey(task.id);
            localStorage.removeItem(legacy);
          } catch {}
          try {
            // Provider-scoped keys
            for (const p of TERMINAL_PROVIDER_IDS) {
              const k = initialPromptSentKey(task.id, p);
              localStorage.removeItem(k);
            }
          } catch {}
        } catch {}
        try {
          window.electronAPI.ptyKill?.(`task-${task.id}`);
        } catch {}
        try {
          for (const provider of TERMINAL_PROVIDER_IDS) {
            try {
              window.electronAPI.ptyKill?.(`${provider}-main-${task.id}`);
            } catch {}
          }
        } catch {}
        const sessionIds = [
          `task-${task.id}`,
          ...TERMINAL_PROVIDER_IDS.map((provider) => `${provider}-main-${task.id}`),
        ];

        await Promise.allSettled(
          sessionIds.map(async (sessionId) => {
            try {
              terminalSessionRegistry.dispose(sessionId);
            } catch {}
            try {
              await window.electronAPI.ptyClearSnapshot({ id: sessionId });
            } catch {}
          })
        );

        const [removeResult, deleteResult] = await Promise.allSettled([
          window.electronAPI.worktreeRemove({
            projectPath: targetProject.path,
            worktreeId: task.id,
            worktreePath: task.path,
            branch: task.branch,
          }),
          window.electronAPI.deleteTask(task.id),
        ]);

        if (removeResult.status !== 'fulfilled' || !removeResult.value?.success) {
          const errorMsg =
            removeResult.status === 'fulfilled'
              ? removeResult.value?.error || 'Failed to remove worktree'
              : removeResult.reason?.message || String(removeResult.reason);
          throw new Error(errorMsg);
        }

        if (deleteResult.status !== 'fulfilled' || !deleteResult.value?.success) {
          const errorMsg =
            deleteResult.status === 'fulfilled'
              ? deleteResult.value?.error || 'Failed to delete task'
              : deleteResult.reason?.message || String(deleteResult.reason);
          throw new Error(errorMsg);
        }

        // Track task deletion
        const { captureTelemetry } = await import('./lib/telemetryClient');
        captureTelemetry('task_deleted');

        if (!options?.silent) {
          toast({
            title: 'Task deleted',
            description: task.name,
          });
        }
        return true;
      } catch (error) {
        const { log } = await import('./lib/logger');
        log.error('Failed to delete task:', error as any);
        toast({
          title: 'Error',
          description:
            error instanceof Error
              ? error.message
              : 'Could not delete task. Check the console for details.',
          variant: 'destructive',
        });

        try {
          const refreshedTasks = await window.electronAPI.getTasks(targetProject.id);
          setProjects((prev) =>
            prev.map((project) =>
              project.id === targetProject.id
                ? { ...project, tasks: refreshedTasks }
                : project
            )
          );
          setSelectedProject((prev) =>
            prev && prev.id === targetProject.id
              ? { ...prev, tasks: refreshedTasks }
              : prev
          );

          if (wasActive) {
            const restored = refreshedTasks.find((w) => w.id === task.id);
            if (restored) {
              handleSelectTask(restored);
            }
          }
        } catch (refreshError) {
          log.error('Failed to refresh tasks after delete failure:', refreshError as any);

          setProjects((prev) =>
            prev.map((project) => {
              if (project.id !== targetProject.id) return project;
              const existing = project.tasks || [];
              const alreadyPresent = existing.some((w) => w.id === taskSnapshot.id);
              return alreadyPresent
                ? project
                : { ...project, tasks: [taskSnapshot, ...existing] };
            })
          );
          setSelectedProject((prev) => {
            if (!prev || prev.id !== targetProject.id) return prev;
            const existing = prev.tasks || [];
            const alreadyPresent = existing.some((w) => w.id === taskSnapshot.id);
            return alreadyPresent
              ? prev
              : { ...prev, tasks: [taskSnapshot, ...existing] };
          });

          if (wasActive) {
            handleSelectTask(taskSnapshot);
          }
        }
        return false;
      } finally {
        deletingTaskIdsRef.current.delete(task.id);
      }
    };

    return runDeletion();
  };

  const handleReorderProjects = (sourceId: string, targetId: string) => {
    setProjects((prev) => {
      const list = [...prev];
      const fromIdx = list.findIndex((p) => p.id === sourceId);
      const toIdx = list.findIndex((p) => p.id === targetId);
      if (fromIdx === -1 || toIdx === -1 || fromIdx === toIdx) return prev;
      const [moved] = list.splice(fromIdx, 1);
      list.splice(toIdx, 0, moved);
      saveProjectOrder(list);
      return list;
    });
  };

  const needsGhInstall = !ghInstalled;
  const needsGhAuth = ghInstalled && !isAuthenticated;

  const handleReorderProjectsFull = (newOrder: Project[]) => {
    setProjects(() => {
      const list = [...newOrder];
      saveProjectOrder(list);
      return list;
    });
  };

  const handleDeleteProject = async (project: Project) => {
    try {
      const res = await window.electronAPI.deleteProject(project.id);
      if (!res?.success) throw new Error(res?.error || 'Failed to delete project');

      const { captureTelemetry } = await import('./lib/telemetryClient');
      captureTelemetry('project_deleted');
      setProjects((prev) => prev.filter((p) => p.id !== project.id));
      if (selectedProject?.id === project.id) {
        setSelectedProject(null);
        setActiveTask(null);
        setShowHomeView(true);
      }
      toast({ title: 'Project deleted', description: `"${project.name}" was removed.` });
    } catch (err) {
      const { log } = await import('./lib/logger');
      log.error('Delete project failed:', err as any);
      toast({
        title: 'Error',
        description:
          err instanceof Error ? err.message : 'Could not delete project. See console for details.',
        variant: 'destructive',
      });
    }
  };

  const [showKanban, setShowKanban] = useState<boolean>(false);
  const handleToggleKanban = useCallback(() => {
    if (!selectedProject) return;
    setShowKanban((v) => !v);
  }, [selectedProject]);

  const handleDeviceFlowSuccess = useCallback(
    async (user: any) => {
      setShowDeviceFlowModal(false);

      // Refresh status immediately to update UI
      await checkStatus();

      // Also refresh again after a short delay to catch user info if it arrives quickly
      setTimeout(async () => {
        await checkStatus();
      }, 500);

      toast({
        title: 'Connected to GitHub',
        description: `Signed in as ${user?.login || user?.name || 'user'}`,
      });
    },
    [checkStatus, toast]
  );

  const handleDeviceFlowError = useCallback(
    (error: string) => {
      setShowDeviceFlowModal(false);

      toast({
        title: 'Authentication Failed',
        description: error,
        variant: 'destructive',
      });
    },
    [toast]
  );

  const handleDeviceFlowClose = useCallback(() => {
    setShowDeviceFlowModal(false);
  }, []);

  // Subscribe to GitHub auth events from main process
  useEffect(() => {
    const cleanupSuccess = window.electronAPI.onGithubAuthSuccess((data) => {
      handleDeviceFlowSuccess(data.user);
    });

    const cleanupError = window.electronAPI.onGithubAuthError((data) => {
      handleDeviceFlowError(data.message || data.error);
    });

    // Listen for user info update (arrives after token is stored and gh CLI is authenticated)
    const cleanupUserUpdated = window.electronAPI.onGithubAuthUserUpdated(async () => {
      // Refresh status when user info becomes available
      await checkStatus();
    });

    return () => {
      cleanupSuccess();
      cleanupError();
      cleanupUserUpdated();
    };
  }, [handleDeviceFlowSuccess, handleDeviceFlowError, checkStatus]);

  const renderMainContent = () => {
    if (selectedProject && showKanban) {
      return (
        <div className="flex min-h-0 flex-1 flex-col overflow-hidden">
          <KanbanBoard
            project={selectedProject}
            onOpenTask={(ws: any) => {
              handleSelectTask(ws);
              setShowKanban(false);
            }}
            onCreateTask={() => setShowTaskModal(true)}
          />
        </div>
      );
    }
    if (showHomeView) {
      return (
        <div className="flex h-full flex-col overflow-y-auto bg-background text-foreground">
          <div className="container mx-auto flex min-h-full flex-1 flex-col justify-center px-4 py-8">
            <div className="mb-6 text-center">
              <div className="mb-2 flex items-center justify-center">
                <div className="logo-shimmer-container">
                  <img
                    key={effectiveTheme}
                    src={effectiveTheme === 'dark' ? emdashLogoWhite : emdashLogo}
                    alt="Emdash"
                    className="logo-shimmer-image"
                  />
                  <span
                    className="logo-shimmer-overlay"
                    aria-hidden="true"
                    style={{
                      WebkitMaskImage: `url(${effectiveTheme === 'dark' ? emdashLogoWhite : emdashLogo})`,
                      maskImage: `url(${effectiveTheme === 'dark' ? emdashLogoWhite : emdashLogo})`,
                      WebkitMaskRepeat: 'no-repeat',
                      maskRepeat: 'no-repeat',
                      WebkitMaskSize: 'contain',
                      maskSize: 'contain',
                      WebkitMaskPosition: 'center',
                      maskPosition: 'center',
                    }}
                  />
                </div>
              </div>
              <p className="text-sm text-muted-foreground sm:text-base">
                Run multiple Coding Agents in parallel
              </p>
              <RequirementsNotice
                showGithubRequirement={showGithubRequirement}
                needsGhInstall={needsGhInstall}
                needsGhAuth={needsGhAuth}
                showAgentRequirement={showAgentRequirement}
              />
            </div>

            <div className="flex flex-col justify-center gap-4 sm:flex-row">
              <Button
                onClick={() => {
                  void (async () => {
                    const { captureTelemetry } = await import('./lib/telemetryClient');
                    captureTelemetry('project_open_clicked');
                  })();
                  handleOpenProject();
                }}
                size="lg"
                className="min-w-[200px]"
              >
                <FolderOpen className="mr-2 h-5 w-5" />
                Open Project
              </Button>
            </div>
          </div>
        </div>
      );
    }

    if (selectedProject) {
      return (
        <div className="flex min-h-0 flex-1 flex-col overflow-hidden">
          {activeTask ? (
            (activeTask.metadata as any)?.multiAgent?.enabled ? (
              <MultiAgentTask
                task={activeTask}
                projectName={selectedProject.name}
                projectId={selectedProject.id}
              />
            ) : (
              <ChatInterface
                task={activeTask}
                projectName={selectedProject.name}
                className="min-h-0 flex-1"
                initialProvider={activeTaskProvider || undefined}
              />
            )
          ) : (
            <ProjectMainView
              project={selectedProject}
              onCreateTask={() => setShowTaskModal(true)}
              activeTask={activeTask}
              onSelectTask={handleSelectTask}
              onDeleteTask={handleDeleteTask}
              isCreatingTask={isCreatingTask}
              onDeleteProject={handleDeleteProject}
            />
          )}
        </div>
      );
    }

    return (
      <div className="flex h-full flex-col overflow-y-auto bg-background text-foreground">
        <div className="container mx-auto flex min-h-full flex-1 flex-col justify-center px-4 py-8">
          <div className="mb-12 text-center">
            <div className="mb-4 flex items-center justify-center">
              <img
                key={effectiveTheme}
                src={effectiveTheme === 'dark' ? emdashLogoWhite : emdashLogo}
                alt="Emdash"
                className="h-16"
              />
            </div>
            <p className="mb-6 text-sm text-muted-foreground sm:text-base">
              Run multiple Coding Agents in parallel
            </p>
            <RequirementsNotice
              showGithubRequirement={showGithubRequirement}
              needsGhInstall={needsGhInstall}
              needsGhAuth={needsGhAuth}
              showAgentRequirement={showAgentRequirement}
            />
          </div>

          <div className="mb-8 flex flex-col justify-center gap-4 sm:flex-row">
            <Button onClick={handleOpenProject} size="lg" className="min-w-[200px]">
              <FolderOpen className="mr-2 h-5 w-5" />
              Open Project
            </Button>
          </div>
        </div>
      </div>
    );
  };

  return (
    <BrowserProvider>
      <div
        className="flex h-[100dvh] w-full flex-col bg-background text-foreground"
        style={{ '--tb': TITLEBAR_HEIGHT } as React.CSSProperties}
      >
        {(() => {
          // Track Kanban locally in this component scope
          return null;
        })()}
        <SidebarProvider>
          <RightSidebarProvider>
            <AppKeyboardShortcuts
              showCommandPalette={showCommandPalette}
              showSettings={showSettings}
              handleToggleCommandPalette={handleToggleCommandPalette}
              handleOpenSettings={handleOpenSettings}
              handleCloseCommandPalette={handleCloseCommandPalette}
              handleCloseSettings={handleCloseSettings}
              handleToggleKanban={handleToggleKanban}
            />
            <RightSidebarBridge
              onCollapsedChange={handleRightSidebarCollapsedChange}
              setCollapsedRef={rightSidebarSetCollapsedRef}
            />
            <Titlebar
              onToggleSettings={handleToggleSettings}
              isSettingsOpen={showSettings}
              currentPath={
                activeTask?.metadata?.multiAgent?.enabled
                  ? null
                  : activeTask?.path || selectedProject?.path || null
              }
              defaultPreviewUrl={
                activeTask?.id
                  ? getContainerRunState(activeTask.id)?.previewUrl || null
                  : null
              }
              taskId={activeTask?.id || null}
              taskPath={activeTask?.path || null}
              projectPath={selectedProject?.path || null}
              isTaskMultiAgent={Boolean(activeTask?.metadata?.multiAgent?.enabled)}
              githubUser={user}
              onToggleKanban={handleToggleKanban}
              isKanbanOpen={Boolean(showKanban)}
              kanbanAvailable={Boolean(selectedProject)}
            />
            <div className="flex flex-1 overflow-hidden pt-[var(--tb)]">
              <ResizablePanelGroup
                direction="horizontal"
                className="flex-1 overflow-hidden"
                onLayout={handlePanelLayout}
              >
                <ResizablePanel
                  ref={leftSidebarPanelRef}
                  className="sidebar-panel sidebar-panel--left"
                  defaultSize={defaultPanelLayout[0]}
                  minSize={LEFT_SIDEBAR_MIN_SIZE}
                  maxSize={LEFT_SIDEBAR_MAX_SIZE}
                  collapsedSize={0}
                  collapsible
                  order={1}
                >
                  <LeftSidebar
                    projects={projects}
                    selectedProject={selectedProject}
                    onSelectProject={handleSelectProject}
                    onGoHome={handleGoHome}
                    onOpenProject={handleOpenProject}
                    onSelectTask={handleSelectTask}
                    activeTask={activeTask || undefined}
                    onReorderProjects={handleReorderProjects}
                    onReorderProjectsFull={handleReorderProjectsFull}
                    githubInstalled={ghInstalled}
                    githubAuthenticated={isAuthenticated}
                    githubUser={user}
                    onGithubConnect={handleGithubConnect}
                    githubLoading={githubLoading}
                    githubStatusMessage={githubStatusMessage}
                    onSidebarContextChange={handleSidebarContextChange}
                    onCreateTaskForProject={handleStartCreateTaskFromSidebar}
                    isCreatingTask={isCreatingTask}
                    onDeleteTask={handleDeleteTask}
                    onDeleteProject={handleDeleteProject}
                    isHomeView={showHomeView}
                  />
                </ResizablePanel>
                <ResizableHandle
                  withHandle
                  className="hidden cursor-col-resize items-center justify-center transition-colors hover:bg-border/80 lg:flex"
                />
                <ResizablePanel
                  className="sidebar-panel sidebar-panel--main"
                  defaultSize={defaultPanelLayout[1]}
                  minSize={MAIN_PANEL_MIN_SIZE}
                  order={2}
                >
                  <div className="flex h-full flex-col overflow-hidden bg-background text-foreground">
                    {renderMainContent()}
                  </div>
                </ResizablePanel>
                <ResizableHandle
                  withHandle
                  className="hidden cursor-col-resize items-center justify-center transition-colors hover:bg-border/80 lg:flex"
                />
                <ResizablePanel
                  ref={rightSidebarPanelRef}
                  className="sidebar-panel sidebar-panel--right"
                  defaultSize={0}
                  minSize={RIGHT_SIDEBAR_MIN_SIZE}
                  maxSize={RIGHT_SIDEBAR_MAX_SIZE}
                  collapsedSize={0}
                  collapsible
                  order={3}
                >
<<<<<<< HEAD
                  <RightSidebar task={activeTask} className="lg:border-l-0" />
=======
                  <RightSidebar
                    workspace={activeWorkspace}
                    projectPath={selectedProject?.path || null}
                    className="lg:border-l-0"
                  />
>>>>>>> edfe01a5
                </ResizablePanel>
              </ResizablePanelGroup>
            </div>
            <SettingsModal isOpen={showSettings} onClose={handleCloseSettings} />
            <CommandPaletteWrapper
              isOpen={showCommandPalette}
              onClose={handleCloseCommandPalette}
              projects={projects}
              handleSelectProject={handleSelectProject}
              handleSelectTask={handleSelectTask}
              handleGoHome={handleGoHome}
              handleOpenProject={handleOpenProject}
              handleOpenSettings={handleOpenSettings}
            />
            <TaskModal
              isOpen={showTaskModal}
              onClose={() => setShowTaskModal(false)}
              onCreateTask={handleCreateTask}
              projectName={selectedProject?.name || ''}
              defaultBranch={selectedProject?.gitInfo.branch || 'main'}
              existingNames={(selectedProject?.tasks || []).map((w) => w.name)}
              projectPath={selectedProject?.path}
            />
            <FirstLaunchModal open={showFirstLaunchModal} onClose={markFirstLaunchSeen} />
            <GithubDeviceFlowModal
              open={showDeviceFlowModal}
              onClose={handleDeviceFlowClose}
              onSuccess={handleDeviceFlowSuccess}
              onError={handleDeviceFlowError}
            />
            <Toaster />
            <BrowserPane
              taskId={activeTask?.id || null}
              taskPath={activeTask?.path || null}
              overlayActive={
                showSettings || showCommandPalette || showTaskModal || showFirstLaunchModal
              }
            />
          </RightSidebarProvider>
        </SidebarProvider>
      </div>
    </BrowserProvider>
  );
};

const App: React.FC = () => {
  return (
    <ThemeProvider>
      <ErrorBoundary>
        <AppContent />
      </ErrorBoundary>
    </ThemeProvider>
  );
};

export default App;<|MERGE_RESOLUTION|>--- conflicted
+++ resolved
@@ -1738,15 +1738,11 @@
                   collapsible
                   order={3}
                 >
-<<<<<<< HEAD
-                  <RightSidebar task={activeTask} className="lg:border-l-0" />
-=======
-                  <RightSidebar
-                    workspace={activeWorkspace}
+<RightSidebar
+                    task={activeTask}
                     projectPath={selectedProject?.path || null}
                     className="lg:border-l-0"
                   />
->>>>>>> edfe01a5
                 </ResizablePanel>
               </ResizablePanelGroup>
             </div>
