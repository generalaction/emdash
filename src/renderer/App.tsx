--- conflicted
+++ resolved
@@ -8,14 +8,12 @@
   CardTitle,
 } from "./components/ui/card";
 import { Input } from "./components/ui/input";
-<<<<<<< HEAD
-import { FolderOpen, Github, Globe } from "lucide-react";
-import TerminalPane from "./components/TerminalPane";
-=======
+
 import { Spinner } from "./components/ui/spinner";
 import { FolderOpen, Github, Globe, Check } from "lucide-react";
 import RepositoryList from "./components/RepositoryList";
->>>>>>> a2df3890
+import { FolderOpen, Github, Globe } from "lucide-react";
+import TerminalPane from "./components/TerminalPane";
 
 const App: React.FC = () => {
   const [version, setVersion] = useState<string>("");
@@ -230,11 +228,10 @@
           </Button>
         </div>
 
-<<<<<<< HEAD
         <div className="h-[520px] border rounded overflow-hidden">
           <TerminalPane id="session-1" shell="/bin/zsh" />
         </div>
-=======
+
         {isAuthenticated && repositories.length > 0 && (
           <RepositoryList
             repositories={repositories}
@@ -242,7 +239,6 @@
             onOpenRepository={handleOpenRepository}
           />
         )}
->>>>>>> a2df3890
       </div>
     </div>
   );
