import React, { useState, useEffect, useCallback, useRef } from 'react';
import { Button } from './components/ui/button';

import { FolderOpen } from 'lucide-react';
import LeftSidebar from './components/LeftSidebar';
import ProjectMainView from './components/ProjectMainView';
import WorkspaceModal from './components/WorkspaceModal';
import ChatInterface from './components/ChatInterface';
import { Toaster } from './components/ui/toaster';
import useUpdateNotifier from './hooks/useUpdateNotifier';
import RequirementsNotice from './components/RequirementsNotice';
import { useToast } from './hooks/use-toast';
import { useGithubAuth } from './hooks/useGithubAuth';
import { useTheme } from './hooks/useTheme';
import { ThemeProvider } from './components/ThemeProvider';
import emdashLogo from '../assets/images/emdash/emdash_logo.svg';
import emdashLogoWhite from '../assets/images/emdash/emdash_logo_white.svg';
import Titlebar from './components/titlebar/Titlebar';
import { SidebarProvider, useSidebar } from './components/ui/sidebar';
import { RightSidebarProvider, useRightSidebar } from './components/ui/right-sidebar';
import RightSidebar from './components/RightSidebar';
import { type Provider } from './types';
import { type LinearIssueSummary } from './types/linear';
import { type JiraIssueSummary } from './types/jira';
import { ResizablePanelGroup, ResizablePanel, ResizableHandle } from './components/ui/resizable';
import { loadPanelSizes, savePanelSizes } from './lib/persisted-layout';
import type { ImperativePanelHandle } from 'react-resizable-panels';
import SettingsModal from './components/SettingsModal';
import CommandPalette from './components/CommandPalette';
import { useKeyboardShortcuts } from './hooks/useKeyboardShortcuts';
import { usePlanToasts } from './hooks/usePlanToasts';

interface AppKeyboardShortcutsProps {
  showCommandPalette: boolean;
  showSettings: boolean;
  handleToggleCommandPalette: () => void;
  handleOpenSettings: () => void;
  handleCloseCommandPalette: () => void;
  handleCloseSettings: () => void;
}

const AppKeyboardShortcuts: React.FC<AppKeyboardShortcutsProps> = ({
  showCommandPalette,
  showSettings,
  handleToggleCommandPalette,
  handleOpenSettings,
  handleCloseCommandPalette,
  handleCloseSettings,
}) => {
  const { toggle: toggleLeftSidebar } = useSidebar();
  const { toggle: toggleRightSidebar } = useRightSidebar();
  const { toggleTheme } = useTheme();

  // Single global keyboard shortcuts handler
  useKeyboardShortcuts({
    onToggleCommandPalette: handleToggleCommandPalette,
    onOpenSettings: handleOpenSettings,
    onToggleLeftSidebar: toggleLeftSidebar,
    onToggleRightSidebar: toggleRightSidebar,
    onToggleTheme: toggleTheme,
    onCloseModal: showCommandPalette
      ? handleCloseCommandPalette
      : showSettings
        ? handleCloseSettings
        : undefined,
    isCommandPaletteOpen: showCommandPalette,
    isSettingsOpen: showSettings,
  });

  return null;
};

interface CommandPaletteWrapperProps {
  isOpen: boolean;
  onClose: () => void;
  projects: Project[];
  handleSelectProject: (project: Project) => void;
  handleSelectWorkspace: (workspace: Workspace) => void;
  handleGoHome: () => void;
  handleOpenProject: () => void;
  handleOpenSettings: () => void;
}

const CommandPaletteWrapper: React.FC<CommandPaletteWrapperProps> = ({
  isOpen,
  onClose,
  projects,
  handleSelectProject,
  handleSelectWorkspace,
  handleGoHome,
  handleOpenProject,
  handleOpenSettings,
}) => {
  const { toggle: toggleLeftSidebar } = useSidebar();
  const { toggle: toggleRightSidebar } = useRightSidebar();
  const { toggleTheme } = useTheme();

  return (
    <CommandPalette
      isOpen={isOpen}
      onClose={onClose}
      projects={projects}
      onSelectProject={(projectId) => {
        const project = projects.find((p) => p.id === projectId);
        if (project) handleSelectProject(project);
      }}
      onSelectWorkspace={(projectId, workspaceId) => {
        const project = projects.find((p) => p.id === projectId);
        const workspace = project?.workspaces?.find((w) => w.id === workspaceId);
        if (project && workspace) {
          handleSelectProject(project);
          handleSelectWorkspace(workspace);
        }
      }}
      onOpenSettings={handleOpenSettings}
      onToggleLeftSidebar={toggleLeftSidebar}
      onToggleRightSidebar={toggleRightSidebar}
      onToggleTheme={toggleTheme}
      onGoHome={handleGoHome}
      onOpenProject={handleOpenProject}
    />
  );
};

const RightSidebarBridge: React.FC<{
  onCollapsedChange: (collapsed: boolean) => void;
  setCollapsedRef: React.MutableRefObject<((next: boolean) => void) | null>;
}> = ({ onCollapsedChange, setCollapsedRef }) => {
  const { collapsed, setCollapsed } = useRightSidebar();

  useEffect(() => {
    onCollapsedChange(collapsed);
  }, [collapsed, onCollapsedChange]);

  useEffect(() => {
    setCollapsedRef.current = setCollapsed;
    return () => {
      setCollapsedRef.current = null;
    };
  }, [setCollapsed, setCollapsedRef]);

  return null;
};

interface Project {
  id: string;
  name: string;
  path: string;
  repoKey?: string;
  gitInfo: {
    isGitRepo: boolean;
    remote?: string;
    branch?: string;
  };
  githubInfo?: {
    repository: string;
    connected: boolean;
  };
  workspaces?: Workspace[];
}

interface WorkspaceMetadata {
  linearIssue?: LinearIssueSummary | null;
  jiraIssue?: JiraIssueSummary | null;
  initialPrompt?: string | null;
  pullRequest?: {
    number: number;
    title: string;
    url?: string;
    author?: string | null;
    branch?: string;
  } | null;
}

interface Workspace {
  id: string;
  name: string;
  branch: string;
  path: string;
  status: 'active' | 'idle' | 'running';
  agentId?: string;
  metadata?: WorkspaceMetadata | null;
}

const TITLEBAR_HEIGHT = '36px';
const PANEL_LAYOUT_STORAGE_KEY = 'emdash.layout.left-main-right.v2';
const DEFAULT_PANEL_LAYOUT: [number, number, number] = [20, 60, 20];
const LEFT_SIDEBAR_MIN_SIZE = 16;
const LEFT_SIDEBAR_MAX_SIZE = 30;
const RIGHT_SIDEBAR_MIN_SIZE = 16;
const RIGHT_SIDEBAR_MAX_SIZE = 30;
const clampLeftSidebarSize = (value: number) =>
  Math.min(
    Math.max(Number.isFinite(value) ? value : DEFAULT_PANEL_LAYOUT[0], LEFT_SIDEBAR_MIN_SIZE),
    LEFT_SIDEBAR_MAX_SIZE
  );
const clampRightSidebarSize = (value: number) =>
  Math.min(
    Math.max(Number.isFinite(value) ? value : DEFAULT_PANEL_LAYOUT[2], RIGHT_SIDEBAR_MIN_SIZE),
    RIGHT_SIDEBAR_MAX_SIZE
  );
const MAIN_PANEL_MIN_SIZE = 30;

const AppContent: React.FC = () => {
  usePlanToasts();
  // Initialize theme on app startup
  const { effectiveTheme } = useTheme();

  const { toast } = useToast();
  const [_, setVersion] = useState<string>('');
  const [platform, setPlatform] = useState<string>('');
  const {
    installed: ghInstalled,
    authenticated: isAuthenticated,
    user,
    checkStatus,
  } = useGithubAuth();
  const [projects, setProjects] = useState<Project[]>([]);
  const [selectedProject, setSelectedProject] = useState<Project | null>(null);
  const [showWorkspaceModal, setShowWorkspaceModal] = useState<boolean>(false);
  const [showHomeView, setShowHomeView] = useState<boolean>(true);
  const [isCreatingWorkspace, setIsCreatingWorkspace] = useState<boolean>(false);
  const [activeWorkspace, setActiveWorkspace] = useState<Workspace | null>(null);
  const [activeWorkspaceProvider, setActiveWorkspaceProvider] = useState<Provider | null>(null);
  const [isCodexInstalled, setIsCodexInstalled] = useState<boolean | null>(null);
  const [isClaudeInstalled, setIsClaudeInstalled] = useState<boolean | null>(null);
  const [showSettings, setShowSettings] = useState<boolean>(false);
  const [showCommandPalette, setShowCommandPalette] = useState<boolean>(false);
  const showGithubRequirement = !ghInstalled || !isAuthenticated;
  // Show agent requirements block if none of the supported CLIs are detected locally.
  // We only actively detect Codex and Claude Code; Factory (Droid) docs are shown as an alternative.
  const showAgentRequirement = isCodexInstalled === false && isClaudeInstalled === false;

  const normalizePathForComparison = useCallback(
    (input: string | null | undefined) => {
      if (!input) return '';

      let normalized = input.replace(/\\/g, '/');
      normalized = normalized.replace(/\/+/g, '/');

      if (normalized.length > 1 && normalized.endsWith('/')) {
        normalized = normalized.replace(/\/+$/, '');
      }

      const platformKey =
        platform && platform.length > 0
          ? platform
          : typeof process !== 'undefined'
            ? process.platform
            : '';
      return platformKey.toLowerCase().startsWith('win') ? normalized.toLowerCase() : normalized;
    },
    [platform]
  );

  const getProjectRepoKey = useCallback(
    (project: Pick<Project, 'path' | 'repoKey'>) =>
      project.repoKey ?? normalizePathForComparison(project.path),
    [normalizePathForComparison]
  );

  const withRepoKey = useCallback(
    (project: Project): Project => {
      const repoKey = getProjectRepoKey(project);
      if (project.repoKey === repoKey) {
        return project;
      }
      return { ...project, repoKey };
    },
    [getProjectRepoKey]
  );

  // Show toast on update availability and kick off a background check
  useUpdateNotifier({ checkOnMount: true, onOpenSettings: () => setShowSettings(true) });

  const defaultPanelLayout = React.useMemo(() => {
    const stored = loadPanelSizes(PANEL_LAYOUT_STORAGE_KEY, DEFAULT_PANEL_LAYOUT);
    const [storedLeft = DEFAULT_PANEL_LAYOUT[0], , storedRight = DEFAULT_PANEL_LAYOUT[2]] =
      Array.isArray(stored) && stored.length === 3
        ? (stored as [number, number, number])
        : DEFAULT_PANEL_LAYOUT;
    const left = clampLeftSidebarSize(storedLeft);
    const right = clampRightSidebarSize(storedRight);
    const middle = Math.max(0, 100 - left - right);
    return [left, middle, right] as [number, number, number];
  }, []);

  const rightSidebarDefaultWidth = React.useMemo(
    () => clampRightSidebarSize(defaultPanelLayout[2]),
    [defaultPanelLayout]
  );
  const leftSidebarPanelRef = useRef<ImperativePanelHandle | null>(null);
  const rightSidebarPanelRef = useRef<ImperativePanelHandle | null>(null);
  const lastLeftSidebarSizeRef = useRef<number>(defaultPanelLayout[0]);
  const lastRightSidebarSizeRef = useRef<number>(rightSidebarDefaultWidth);
  const leftSidebarSetOpenRef = useRef<((next: boolean) => void) | null>(null);
  const leftSidebarIsMobileRef = useRef<boolean>(false);
  const leftSidebarOpenRef = useRef<boolean>(true);
  const rightSidebarSetCollapsedRef = useRef<((next: boolean) => void) | null>(null);
  const [rightSidebarCollapsed, setRightSidebarCollapsed] = useState<boolean>(true);

  const handlePanelLayout = useCallback((sizes: number[]) => {
    if (!Array.isArray(sizes) || sizes.length < 3) {
      return;
    }

    if (leftSidebarIsMobileRef.current) {
      return;
    }

    const [leftSize, , rightSize] = sizes;
    const rightCollapsed = typeof rightSize === 'number' && rightSize <= 0.5;

    let storedLeft = lastLeftSidebarSizeRef.current;
    if (typeof leftSize === 'number') {
      if (leftSize <= 0.5) {
        leftSidebarSetOpenRef.current?.(false);
        leftSidebarOpenRef.current = false;
      } else {
        leftSidebarSetOpenRef.current?.(true);
        leftSidebarOpenRef.current = true;
        if (!rightCollapsed) {
          storedLeft = clampLeftSidebarSize(leftSize);
          lastLeftSidebarSizeRef.current = storedLeft;
        }
      }
    }

    let storedRight = lastRightSidebarSizeRef.current;
    if (typeof rightSize === 'number') {
      if (rightSize <= 0.5) {
        rightSidebarSetCollapsedRef.current?.(true);
      } else {
        storedRight = clampRightSidebarSize(rightSize);
        lastRightSidebarSizeRef.current = storedRight;
        rightSidebarSetCollapsedRef.current?.(false);
      }
    }

    const middle = Math.max(0, 100 - storedLeft - storedRight);
    savePanelSizes(PANEL_LAYOUT_STORAGE_KEY, [storedLeft, middle, storedRight]);
  }, []);

  const handleSidebarContextChange = useCallback(
    ({
      open,
      isMobile,
      setOpen,
    }: {
      open: boolean;
      isMobile: boolean;
      setOpen: (next: boolean) => void;
    }) => {
      leftSidebarSetOpenRef.current = setOpen;
      leftSidebarIsMobileRef.current = isMobile;
      leftSidebarOpenRef.current = open;
      const panel = leftSidebarPanelRef.current;
      if (!panel) {
        return;
      }

      if (isMobile) {
        const currentSize = panel.getSize();
        if (typeof currentSize === 'number' && currentSize > 0) {
          lastLeftSidebarSizeRef.current = clampLeftSidebarSize(currentSize);
        }
        panel.collapse();
        return;
      }

      if (open) {
        const target = clampLeftSidebarSize(
          lastLeftSidebarSizeRef.current || DEFAULT_PANEL_LAYOUT[0]
        );
        panel.expand();
        panel.resize(target);
      } else {
        const currentSize = panel.getSize();
        if (typeof currentSize === 'number' && currentSize > 0) {
          lastLeftSidebarSizeRef.current = clampLeftSidebarSize(currentSize);
        }
        panel.collapse();
      }
    },
    []
  );

  const activateProjectView = useCallback((project: Project) => {
    setSelectedProject(project);
    setShowHomeView(false);
    setActiveWorkspace(null);
  }, []);

  const handleRightSidebarCollapsedChange = useCallback((collapsed: boolean) => {
    setRightSidebarCollapsed(collapsed);
  }, []);

  const handleToggleSettings = useCallback(() => {
    setShowSettings((prev) => !prev);
  }, []);

  const handleOpenSettings = useCallback(() => {
    setShowSettings(true);
  }, []);

  const handleCloseSettings = useCallback(() => {
    setShowSettings(false);
  }, []);

  const handleToggleCommandPalette = useCallback(() => {
    setShowCommandPalette((prev) => !prev);
  }, []);

  const handleCloseCommandPalette = useCallback(() => {
    setShowCommandPalette(false);
  }, []);

  useEffect(() => {
    const rightPanel = rightSidebarPanelRef.current;
    if (rightPanel) {
      if (rightSidebarCollapsed) {
        rightPanel.collapse();
      } else {
        const targetRight = clampRightSidebarSize(
          lastRightSidebarSizeRef.current || DEFAULT_PANEL_LAYOUT[2]
        );
        lastRightSidebarSizeRef.current = targetRight;
        rightPanel.expand();
        rightPanel.resize(targetRight);
      }
    }

    if (leftSidebarIsMobileRef.current || !leftSidebarOpenRef.current) {
      return;
    }

    const leftPanel = leftSidebarPanelRef.current;
    if (!leftPanel) {
      return;
    }

    const targetLeft = clampLeftSidebarSize(
      lastLeftSidebarSizeRef.current || DEFAULT_PANEL_LAYOUT[0]
    );
    lastLeftSidebarSizeRef.current = targetLeft;
    leftPanel.expand();
    leftPanel.resize(targetLeft);
  }, [rightSidebarCollapsed]);

  // Persist and apply custom project order (by id)
  const ORDER_KEY = 'sidebarProjectOrder';
  const applyProjectOrder = (list: Project[]) => {
    try {
      const raw = localStorage.getItem(ORDER_KEY);
      if (!raw) return list;
      const order: string[] = JSON.parse(raw);
      const indexOf = (id: string) => {
        const idx = order.indexOf(id);
        return idx === -1 ? Number.MAX_SAFE_INTEGER : idx;
      };
      return [...list].sort((a, b) => indexOf(a.id) - indexOf(b.id));
    } catch {
      return list;
    }
  };
  const saveProjectOrder = (list: Project[]) => {
    try {
      const ids = list.map((p) => p.id);
      localStorage.setItem(ORDER_KEY, JSON.stringify(ids));
    } catch {}
  };

  useEffect(() => {
    const loadAppData = async () => {
      try {
        const [appVersion, appPlatform, projects] = await Promise.all([
          window.electronAPI.getAppVersion(),
          window.electronAPI.getPlatform(),
          window.electronAPI.getProjects(),
        ]);

        setVersion(appVersion);
        setPlatform(appPlatform);
        const initialProjects = applyProjectOrder(projects.map(withRepoKey));
        setProjects(initialProjects);

        // Non-blocking: refresh GH status via hook
        checkStatus();

        const projectsWithWorkspaces = await Promise.all(
          initialProjects.map(async (project) => {
            const workspaces = await window.electronAPI.getWorkspaces(project.id);
            return withRepoKey({ ...project, workspaces });
          })
        );
        const ordered = applyProjectOrder(projectsWithWorkspaces);
        setProjects(ordered);

        const codexStatus = await window.electronAPI.codexCheckInstallation();
        if (codexStatus.success) {
          setIsCodexInstalled(codexStatus.isInstalled ?? false);
        } else {
          setIsCodexInstalled(false);
          console.error('Failed to check Codex CLI installation:', codexStatus.error);
        }

        // Best-effort: detect Claude Code CLI presence
        try {
          const claude = await (window as any).electronAPI.agentCheckInstallation?.('claude');
          setIsClaudeInstalled(!!claude?.isInstalled);
        } catch {
          setIsClaudeInstalled(false);
        }
      } catch (error) {
        const { log } = await import('./lib/logger');
        log.error('Failed to load app data:', error as any);
      }
    };

    loadAppData();
    // eslint-disable-next-line react-hooks/exhaustive-deps
  }, []);

  // handleGitHubAuth, handleLogout come from hook; toasts handled by callers as needed

  const handleOpenProject = async () => {
    try {
      const result = await window.electronAPI.openProject();
      if (result.success && result.path) {
        try {
          const gitInfo = await window.electronAPI.getGitInfo(result.path);
          const canonicalPath = gitInfo.rootPath || gitInfo.path || result.path;
          const repoKey = normalizePathForComparison(canonicalPath);
          const existingProject = projects.find(
            (project) => getProjectRepoKey(project) === repoKey
          );

          if (existingProject) {
            activateProjectView(existingProject);
            toast({
              title: 'Project already open',
              description: `"${existingProject.name}" is already in the sidebar.`,
            });
            return;
          }

          if (!gitInfo.isGitRepo) {
            toast({
              title: 'Project Opened',
              description: `This directory is not a Git repository. Path: ${result.path}`,
              variant: 'destructive',
            });
            return;
          }

          const remoteUrl = gitInfo.remote || '';
          const isGithubRemote = /github\.com[:/]/i.test(remoteUrl);
          const projectName =
            canonicalPath.split(/[/\\]/).filter(Boolean).pop() || 'Unknown Project';

          const baseProject: Project = {
            id: Date.now().toString(),
            name: projectName,
            path: canonicalPath,
            repoKey,
            gitInfo: {
              isGitRepo: true,
              remote: gitInfo.remote || undefined,
              branch: gitInfo.branch || undefined,
            },
            workspaces: [],
          };

          if (isAuthenticated && isGithubRemote) {
            const githubInfo = await window.electronAPI.connectToGitHub(canonicalPath);
            if (githubInfo.success) {
              const projectWithGithub = withRepoKey({
                ...baseProject,
                githubInfo: {
                  repository: githubInfo.repository || '',
                  connected: true,
                },
              });

              const saveResult = await window.electronAPI.saveProject(projectWithGithub);
              if (saveResult.success) {
                setProjects((prev) => [...prev, projectWithGithub]);
                activateProjectView(projectWithGithub);
              } else {
                const { log } = await import('./lib/logger');
                log.error('Failed to save project:', saveResult.error);
              }
            } else {
              const updateHint =
                platform === 'darwin'
                  ? 'Tip: Update GitHub CLI with: brew upgrade gh — then restart emdash.'
                  : platform === 'win32'
                    ? 'Tip: Update GitHub CLI with: winget upgrade GitHub.cli — then restart emdash.'
                    : 'Tip: Update GitHub CLI via your package manager (e.g., apt/dnf) and restart emdash.';
              toast({
                title: 'GitHub Connection Failed',
                description: `Git repository detected but couldn't connect to GitHub: ${githubInfo.error}\n\n${updateHint}`,
                variant: 'destructive',
              });
            }
          } else {
            const projectWithoutGithub = withRepoKey({
              ...baseProject,
              githubInfo: {
                repository: isGithubRemote ? '' : '',
                connected: false,
              },
            });

            const saveResult = await window.electronAPI.saveProject(projectWithoutGithub);
            if (saveResult.success) {
              setProjects((prev) => [...prev, projectWithoutGithub]);
              activateProjectView(projectWithoutGithub);
            } else {
              const { log } = await import('./lib/logger');
              log.error('Failed to save project:', saveResult.error);
            }

            if (isAuthenticated && !isGithubRemote && remoteUrl) {
              // Optional: non-destructive info toast to clarify no GitHub features
              // toast({
              //   title: 'Non‑GitHub repository',
              //   description: 'Connected project without GitHub features (remote is not github.com).',
              //   variant: 'default',
              // });
            }
          }
        } catch (error) {
          const { log } = await import('./lib/logger');
          log.error('Git detection error:', error as any);
          toast({
            title: 'Project Opened',
            description: `Could not detect Git information. Path: ${result.path}`,
            variant: 'destructive',
          });
        }
      } else if (result.error) {
        toast({
          title: 'Failed to Open Project',
          description: result.error,
          variant: 'destructive',
        });
      }
    } catch (error) {
      const { log } = await import('./lib/logger');
      log.error('Open project error:', error as any);
      toast({
        title: 'Failed to Open Project',
        description: 'Please check the console for details.',
        variant: 'destructive',
      });
    }
  };

  const handleCreateWorkspace = async (
    workspaceName: string,
    initialPrompt?: string,
    selectedProvider?: Provider,
    linkedLinearIssue: LinearIssueSummary | null = null,
<<<<<<< HEAD
    linkedGithubIssue: GitHubIssueSummary | null = null
=======
    linkedJiraIssue: JiraIssueSummary | null = null
>>>>>>> a113e44e
  ) => {
    if (!selectedProject) return;

    setIsCreatingWorkspace(true);
    try {
      let preparedPrompt: string | undefined = undefined;
      if (initialPrompt && initialPrompt.trim()) {
        const parts: string[] = [];
        if (linkedLinearIssue) {
          // Enrich linked issue with description from Linear, if available
          let issue = linkedLinearIssue;
          try {
            const api: any = (window as any).electronAPI;
            let description: string | undefined;
            // Try bulk first
            try {
              const res = await api?.linearGetIssues?.([linkedLinearIssue.identifier]);
              const arr = res?.issues || res || [];
              const node = Array.isArray(arr)
                ? arr.find(
                    (n: any) => String(n?.identifier) === String(linkedLinearIssue.identifier)
                  )
                : null;
              if (node?.description) description = String(node.description);
            } catch {}
            // Fallback to single issue endpoint
            if (!description) {
              const single = await api?.linearGetIssue?.(linkedLinearIssue.identifier);
              if (single?.success && single.issue?.description) {
                description = String(single.issue.description);
              } else if (single?.description) {
                description = String(single.description);
              }
            }
            if (description) {
              issue = { ...linkedLinearIssue, description } as any;
            }
          } catch {}
          const detailParts: string[] = [];
          const stateName = issue.state?.name?.trim();
          const assigneeName = issue.assignee?.displayName?.trim() || issue.assignee?.name?.trim();
          const teamKey = issue.team?.key?.trim();
          const projectName = issue.project?.name?.trim();
          if (stateName) detailParts.push(`State: ${stateName}`);
          if (assigneeName) detailParts.push(`Assignee: ${assigneeName}`);
          if (teamKey) detailParts.push(`Team: ${teamKey}`);
          if (projectName) detailParts.push(`Project: ${projectName}`);
          parts.push(`Linear: ${issue.identifier} — ${issue.title}`);
          if (detailParts.length) parts.push(`Details: ${detailParts.join(' • ')}`);
          if (issue.url) parts.push(`URL: ${issue.url}`);
          if ((issue as any).description) {
            parts.push('');
            parts.push('Issue Description:');
            parts.push(String((issue as any).description).trim());
          }
          parts.push('');
        }
        if (linkedGithubIssue) {
          // Enrich linked GitHub issue with body via gh if available
          let issue = linkedGithubIssue;
          try {
            const api: any = (window as any).electronAPI;
            const res = await api?.githubIssueGet?.(selectedProject.path, linkedGithubIssue.number);
            if (res?.success) {
              const body: string | undefined = res?.issue?.body || res?.body;
              if (body) issue = { ...linkedGithubIssue, body } as any;
            }
          } catch {}
          const detailParts: string[] = [];
          const stateName = issue.state?.toString()?.trim();
          const assignees = Array.isArray(issue.assignees)
            ? issue.assignees
                .map((a) => a?.name || a?.login)
                .filter(Boolean)
                .join(', ')
            : '';
          const labels = Array.isArray(issue.labels)
            ? issue.labels
                .map((l) => l?.name)
                .filter(Boolean)
                .join(', ')
            : '';
          if (stateName) detailParts.push(`State: ${stateName}`);
          if (assignees) detailParts.push(`Assignees: ${assignees}`);
          if (labels) detailParts.push(`Labels: ${labels}`);
          parts.push(`GitHub: #${issue.number} — ${issue.title}`);
          if (detailParts.length) parts.push(`Details: ${detailParts.join(' • ')}`);
          if (issue.url) parts.push(`URL: ${issue.url}`);
          if ((issue as any).body) {
            parts.push('');
            parts.push('Issue Description:');
            parts.push(String((issue as any).body).trim());
          }
          parts.push('');
        }
        parts.push(initialPrompt.trim());
        preparedPrompt = parts.join('\n');
      }

      const workspaceMetadata: WorkspaceMetadata | null =
<<<<<<< HEAD
        linkedLinearIssue || linkedGithubIssue || preparedPrompt
          ? {
              linearIssue: linkedLinearIssue ?? null,
              githubIssue: linkedGithubIssue ?? null,
=======
        linkedLinearIssue || linkedJiraIssue || preparedPrompt
          ? {
              linearIssue: linkedLinearIssue ?? null,
              jiraIssue: linkedJiraIssue ?? null,
>>>>>>> a113e44e
              initialPrompt: preparedPrompt ?? null,
            }
          : null;

      // Create Git worktree
      const worktreeResult = await window.electronAPI.worktreeCreate({
        projectPath: selectedProject.path,
        workspaceName,
        projectId: selectedProject.id,
      });

      if (!worktreeResult.success) {
        throw new Error(worktreeResult.error || 'Failed to create worktree');
      }

      const worktree = worktreeResult.worktree;

      const newWorkspace: Workspace = {
        id: worktree.id,
        name: workspaceName,
        branch: worktree.branch,
        path: worktree.path,
        status: 'idle',
        metadata: workspaceMetadata,
      };

      // Save workspace to database
      const saveResult = await window.electronAPI.saveWorkspace({
        ...newWorkspace,
        projectId: selectedProject.id,
        metadata: workspaceMetadata,
      });

      if (saveResult.success) {
        if (workspaceMetadata?.linearIssue) {
          try {
            const convoResult = await window.electronAPI.getOrCreateDefaultConversation(
              newWorkspace.id
            );

            if (convoResult?.success && convoResult.conversation?.id) {
              const issue = workspaceMetadata.linearIssue;
              const detailParts: string[] = [];
              const stateName = issue.state?.name?.trim();
              const assigneeName =
                issue.assignee?.displayName?.trim() || issue.assignee?.name?.trim();
              const teamKey = issue.team?.key?.trim();
              const projectName = issue.project?.name?.trim();

              if (stateName) detailParts.push(`State: ${stateName}`);
              if (assigneeName) detailParts.push(`Assignee: ${assigneeName}`);
              if (teamKey) detailParts.push(`Team: ${teamKey}`);
              if (projectName) detailParts.push(`Project: ${projectName}`);

              const lines = [`Linked Linear issue: ${issue.identifier} — ${issue.title}`];

              if (detailParts.length) {
                lines.push(`Details: ${detailParts.join(' • ')}`);
              }

              if (issue.url) {
                lines.push(`URL: ${issue.url}`);
              }

              if ((issue as any)?.description) {
                lines.push('');
                lines.push('Issue Description:');
                lines.push(String((issue as any).description).trim());
              }

              await window.electronAPI.saveMessage({
                id: `linear-context-${newWorkspace.id}`,
                conversationId: convoResult.conversation.id,
                content: lines.join('\n'),
                sender: 'agent',
                metadata: JSON.stringify({
                  isLinearContext: true,
                  linearIssue: issue,
                }),
              });
            }
          } catch (seedError) {
            const { log } = await import('./lib/logger');
            log.error('Failed to seed workspace with Linear issue context:', seedError as any);
          }
        }
        if (workspaceMetadata?.githubIssue) {
          try {
            const convoResult = await window.electronAPI.getOrCreateDefaultConversation(
              newWorkspace.id
            );

            if (convoResult?.success && convoResult.conversation?.id) {
              const issue = workspaceMetadata.githubIssue;
              const detailParts: string[] = [];
              const stateName = issue.state?.toString()?.trim();
              const assignees = Array.isArray(issue.assignees)
                ? issue.assignees
                    .map((a) => a?.name || a?.login)
                    .filter(Boolean)
                    .join(', ')
                : '';
              const labels = Array.isArray(issue.labels)
                ? issue.labels
                    .map((l) => l?.name)
                    .filter(Boolean)
                    .join(', ')
                : '';
              if (stateName) detailParts.push(`State: ${stateName}`);
              if (assignees) detailParts.push(`Assignees: ${assignees}`);
              if (labels) detailParts.push(`Labels: ${labels}`);

              const lines = [`Linked GitHub issue: #${issue.number} — ${issue.title}`];

              if (detailParts.length) {
                lines.push(`Details: ${detailParts.join(' • ')}`);
              }

              if (issue.url) {
                lines.push(`URL: ${issue.url}`);
              }

              if ((issue as any)?.body) {
                lines.push('');
                lines.push('Issue Description:');
                lines.push(String((issue as any).body).trim());
              }

              await window.electronAPI.saveMessage({
                id: `github-context-${newWorkspace.id}`,
                conversationId: convoResult.conversation.id,
                content: lines.join('\n'),
                sender: 'agent',
                metadata: JSON.stringify({
                  isGitHubContext: true,
                  githubIssue: issue,
                }),
              });
            }
          } catch (seedError) {
            const { log } = await import('./lib/logger');
            log.error('Failed to seed workspace with GitHub issue context:', seedError as any);
          }
        }

        setProjects((prev) =>
          prev.map((project) =>
            project.id === selectedProject.id
              ? {
                  ...project,
                  workspaces: [...(project.workspaces || []), newWorkspace],
                }
              : project
          )
        );

        setSelectedProject((prev) =>
          prev
            ? {
                ...prev,
                workspaces: [...(prev.workspaces || []), newWorkspace],
              }
            : null
        );

        // Set the active workspace and its provider
        setActiveWorkspace(newWorkspace);
        setActiveWorkspaceProvider(selectedProvider || 'codex');

        // toast({
        //   title: 'Workspace Created',
        //   description: `"${workspaceName}" workspace created successfully!`,
        // });
      } else {
        const { log } = await import('./lib/logger');
        log.error('Failed to save workspace:', saveResult.error);
        toast({
          title: 'Error',
          description: 'Failed to create workspace. Please check the console for details.',
        });
      }
    } catch (error) {
      const { log } = await import('./lib/logger');
      log.error('Failed to create workspace:', error as any);
      toast({
        title: 'Error',
        description:
          (error as Error)?.message ||
          'Failed to create workspace. Please check the console for details.',
      });
    } finally {
      setIsCreatingWorkspace(false);
    }
  };

  // PR checkout via PR list is disabled; handler removed

  const handleGoHome = () => {
    setSelectedProject(null);
    setShowHomeView(true);
    setActiveWorkspace(null);
  };

  const handleSelectProject = (project: Project) => {
    activateProjectView(project);
  };

  const handleSelectWorkspace = (workspace: Workspace) => {
    setActiveWorkspace(workspace);
    setActiveWorkspaceProvider(null); // Clear provider when switching workspaces
  };

  const handleStartCreateWorkspaceFromSidebar = useCallback(
    (project: Project) => {
      const targetProject = projects.find((p) => p.id === project.id) || project;
      activateProjectView(targetProject);
      setShowWorkspaceModal(true);
    },
    [activateProjectView, projects]
  );

  const handleDeleteWorkspace = async (targetProject: Project, workspace: Workspace) => {
    try {
      try {
        // Clear initial prompt sent flags (legacy and per-provider) if present
        const { initialPromptSentKey } = await import('./lib/keys');
        try {
          // Legacy key (no provider)
          const legacy = initialPromptSentKey(workspace.id);
          localStorage.removeItem(legacy);
        } catch {}
        try {
          // Provider-scoped keys
          const providers = [
            'qwen',
            'codex',
            'claude',
            'droid',
            'gemini',
            'cursor',
            'copilot',
            'amp',
            'opencode',
            'charm',
            'auggie',
          ];
          for (const p of providers) {
            const k = initialPromptSentKey(workspace.id, p);
            localStorage.removeItem(k);
          }
        } catch {}
      } catch {}
      try {
        if (workspace.agentId) {
          const agentRemoval = await window.electronAPI.codexRemoveAgent(workspace.id);
          if (!agentRemoval.success) {
            const { log } = await import('./lib/logger');
            log.warn('codexRemoveAgent reported failure:', agentRemoval.error);
          }
        }
      } catch (agentError) {
        const { log } = await import('./lib/logger');
        log.warn('Failed to remove agent before deleting workspace:', agentError as any);
      }

      const removeResult = await window.electronAPI.worktreeRemove({
        projectPath: targetProject.path,
        worktreeId: workspace.id,
        worktreePath: workspace.path,
        branch: workspace.branch,
      });
      if (!removeResult.success) {
        throw new Error(removeResult.error || 'Failed to remove worktree');
      }

      const result = await window.electronAPI.deleteWorkspace(workspace.id);
      if (!result.success) {
        throw new Error(result.error || 'Failed to delete workspace');
      }

      setProjects((prev) =>
        prev.map((project) =>
          project.id === targetProject.id
            ? {
                ...project,
                workspaces: (project.workspaces || []).filter((w) => w.id !== workspace.id),
              }
            : project
        )
      );

      setSelectedProject((prev) =>
        prev && prev.id === targetProject.id
          ? {
              ...prev,
              workspaces: (prev.workspaces || []).filter((w) => w.id !== workspace.id),
            }
          : prev
      );

      if (activeWorkspace?.id === workspace.id) {
        setActiveWorkspace(null);
      }

      toast({
        title: 'Workspace deleted',
        description: `"${workspace.name}" was removed.`,
      });
    } catch (error) {
      const { log } = await import('./lib/logger');
      log.error('Failed to delete workspace:', error as any);
      toast({
        title: 'Error',
        description:
          error instanceof Error
            ? error.message
            : 'Could not delete workspace. Check the console for details.',
        variant: 'destructive',
      });
    }
  };

  const handleReorderProjects = (sourceId: string, targetId: string) => {
    setProjects((prev) => {
      const list = [...prev];
      const fromIdx = list.findIndex((p) => p.id === sourceId);
      const toIdx = list.findIndex((p) => p.id === targetId);
      if (fromIdx === -1 || toIdx === -1 || fromIdx === toIdx) return prev;
      const [moved] = list.splice(fromIdx, 1);
      list.splice(toIdx, 0, moved);
      saveProjectOrder(list);
      return list;
    });
  };

  const needsGhInstall = !ghInstalled;
  const needsGhAuth = ghInstalled && !isAuthenticated;

  const handleReorderProjectsFull = (newOrder: Project[]) => {
    setProjects(() => {
      const list = [...newOrder];
      saveProjectOrder(list);
      return list;
    });
  };

  const handleDeleteProject = async (project: Project) => {
    try {
      const res = await window.electronAPI.deleteProject(project.id);
      if (!res?.success) throw new Error(res?.error || 'Failed to delete project');

      setProjects((prev) => prev.filter((p) => p.id !== project.id));
      if (selectedProject?.id === project.id) {
        setSelectedProject(null);
        setActiveWorkspace(null);
        setShowHomeView(true);
      }
      toast({ title: 'Project deleted', description: `"${project.name}" was removed.` });
    } catch (err) {
      const { log } = await import('./lib/logger');
      log.error('Delete project failed:', err as any);
      toast({
        title: 'Error',
        description:
          err instanceof Error ? err.message : 'Could not delete project. See console for details.',
        variant: 'destructive',
      });
    }
  };

  const renderMainContent = () => {
    if (showHomeView) {
      return (
        <div className="flex h-full flex-col overflow-y-auto bg-background text-foreground">
          <div className="container mx-auto flex min-h-full flex-1 flex-col justify-center px-4 py-8">
            <div className="mb-6 text-center">
              <div className="mb-2 flex items-center justify-center">
                <div className="logo-shimmer-container">
                  <img
                    key={effectiveTheme}
                    src={effectiveTheme === 'dark' ? emdashLogoWhite : emdashLogo}
                    alt="emdash"
                    className="logo-shimmer-image"
                  />
                  <span
                    className="logo-shimmer-overlay"
                    aria-hidden="true"
                    style={{
                      WebkitMaskImage: `url(${effectiveTheme === 'dark' ? emdashLogoWhite : emdashLogo})`,
                      maskImage: `url(${effectiveTheme === 'dark' ? emdashLogoWhite : emdashLogo})`,
                      WebkitMaskRepeat: 'no-repeat',
                      maskRepeat: 'no-repeat',
                      WebkitMaskSize: 'contain',
                      maskSize: 'contain',
                      WebkitMaskPosition: 'center',
                      maskPosition: 'center',
                    }}
                  />
                </div>
              </div>
              <p className="text-sm text-muted-foreground sm:text-base">
                Run multiple Coding Agents in parallel
              </p>
              <RequirementsNotice
                showGithubRequirement={showGithubRequirement}
                needsGhInstall={needsGhInstall}
                needsGhAuth={needsGhAuth}
                showAgentRequirement={showAgentRequirement}
              />
            </div>

            <div className="flex flex-col justify-center gap-4 sm:flex-row">
              <Button onClick={handleOpenProject} size="lg" className="min-w-[200px]">
                <FolderOpen className="mr-2 h-5 w-5" />
                Open Project
              </Button>
            </div>

            {null}
          </div>
        </div>
      );
    }

    if (selectedProject) {
      return (
        <div className="flex min-h-0 flex-1 flex-col overflow-hidden">
          {activeWorkspace ? (
            <ChatInterface
              workspace={activeWorkspace}
              projectName={selectedProject.name}
              className="min-h-0 flex-1"
              initialProvider={activeWorkspaceProvider || undefined}
            />
          ) : (
            <ProjectMainView
              project={selectedProject}
              onCreateWorkspace={() => setShowWorkspaceModal(true)}
              activeWorkspace={activeWorkspace}
              onSelectWorkspace={handleSelectWorkspace}
              onDeleteWorkspace={handleDeleteWorkspace}
              isCreatingWorkspace={isCreatingWorkspace}
              onDeleteProject={handleDeleteProject}
            />
          )}
        </div>
      );
    }

    return (
      <div className="flex h-full flex-col overflow-y-auto bg-background text-foreground">
        <div className="container mx-auto flex min-h-full flex-1 flex-col justify-center px-4 py-8">
          <div className="mb-12 text-center">
            <div className="mb-4 flex items-center justify-center">
              <img
                key={effectiveTheme}
                src={effectiveTheme === 'dark' ? emdashLogoWhite : emdashLogo}
                alt="emdash"
                className="h-16"
              />
            </div>
            <p className="mb-6 text-sm text-muted-foreground sm:text-base">
              Run multiple Coding Agents in parallel
            </p>
            <RequirementsNotice
              showGithubRequirement={showGithubRequirement}
              needsGhInstall={needsGhInstall}
              needsGhAuth={needsGhAuth}
              showAgentRequirement={showAgentRequirement}
            />
          </div>

          <div className="mb-8 flex flex-col justify-center gap-4 sm:flex-row">
            <Button onClick={handleOpenProject} size="lg" className="min-w-[200px]">
              <FolderOpen className="mr-2 h-5 w-5" />
              Open Project
            </Button>
          </div>

          {null}
        </div>
      </div>
    );
  };

  return (
    <div
      className="flex h-[100dvh] w-full flex-col bg-background text-foreground"
      style={{ '--tb': TITLEBAR_HEIGHT } as React.CSSProperties}
    >
      <SidebarProvider>
        <RightSidebarProvider defaultCollapsed>
          <AppKeyboardShortcuts
            showCommandPalette={showCommandPalette}
            showSettings={showSettings}
            handleToggleCommandPalette={handleToggleCommandPalette}
            handleOpenSettings={handleOpenSettings}
            handleCloseCommandPalette={handleCloseCommandPalette}
            handleCloseSettings={handleCloseSettings}
          />
          <RightSidebarBridge
            onCollapsedChange={handleRightSidebarCollapsedChange}
            setCollapsedRef={rightSidebarSetCollapsedRef}
          />
          <Titlebar
            onToggleSettings={handleToggleSettings}
            isSettingsOpen={showSettings}
            currentPath={activeWorkspace?.path || selectedProject?.path || null}
            githubUser={user}
          />
          <div className="flex flex-1 overflow-hidden pt-[var(--tb)]">
            <ResizablePanelGroup
              direction="horizontal"
              className="flex-1 overflow-hidden"
              onLayout={handlePanelLayout}
            >
              <ResizablePanel
                ref={leftSidebarPanelRef}
                className="sidebar-panel sidebar-panel--left"
                defaultSize={defaultPanelLayout[0]}
                minSize={LEFT_SIDEBAR_MIN_SIZE}
                maxSize={LEFT_SIDEBAR_MAX_SIZE}
                collapsedSize={0}
                collapsible
                order={1}
              >
                <LeftSidebar
                  projects={projects}
                  selectedProject={selectedProject}
                  onSelectProject={handleSelectProject}
                  onGoHome={handleGoHome}
                  onSelectWorkspace={handleSelectWorkspace}
                  activeWorkspace={activeWorkspace || undefined}
                  onReorderProjects={handleReorderProjects}
                  onReorderProjectsFull={handleReorderProjectsFull}
                  githubInstalled={ghInstalled}
                  githubAuthenticated={isAuthenticated}
                  githubUser={user}
                  onSidebarContextChange={handleSidebarContextChange}
                  onCreateWorkspaceForProject={handleStartCreateWorkspaceFromSidebar}
                  isCreatingWorkspace={isCreatingWorkspace}
                  onDeleteWorkspace={handleDeleteWorkspace}
                />
              </ResizablePanel>
              <ResizableHandle
                withHandle
                className="hidden cursor-col-resize items-center justify-center transition-colors hover:bg-border/80 lg:flex"
              />
              <ResizablePanel
                className="sidebar-panel sidebar-panel--main"
                defaultSize={defaultPanelLayout[1]}
                minSize={MAIN_PANEL_MIN_SIZE}
                order={2}
              >
                <div className="flex h-full flex-col overflow-hidden bg-background text-foreground">
                  {renderMainContent()}
                </div>
              </ResizablePanel>
              <ResizableHandle
                withHandle
                className="hidden cursor-col-resize items-center justify-center transition-colors hover:bg-border/80 lg:flex"
              />
              <ResizablePanel
                ref={rightSidebarPanelRef}
                className="sidebar-panel sidebar-panel--right"
                defaultSize={0}
                minSize={RIGHT_SIDEBAR_MIN_SIZE}
                maxSize={RIGHT_SIDEBAR_MAX_SIZE}
                collapsedSize={0}
                collapsible
                order={3}
              >
                <RightSidebar workspace={activeWorkspace} className="lg:border-l-0" />
              </ResizablePanel>
            </ResizablePanelGroup>
          </div>
          <SettingsModal isOpen={showSettings} onClose={handleCloseSettings} />
          <CommandPaletteWrapper
            isOpen={showCommandPalette}
            onClose={handleCloseCommandPalette}
            projects={projects}
            handleSelectProject={handleSelectProject}
            handleSelectWorkspace={handleSelectWorkspace}
            handleGoHome={handleGoHome}
            handleOpenProject={handleOpenProject}
            handleOpenSettings={handleOpenSettings}
          />
          <WorkspaceModal
            isOpen={showWorkspaceModal}
            onClose={() => setShowWorkspaceModal(false)}
            onCreateWorkspace={handleCreateWorkspace}
            projectName={selectedProject?.name || ''}
            defaultBranch={selectedProject?.gitInfo.branch || 'main'}
            existingNames={(selectedProject?.workspaces || []).map((w) => w.name)}
            projectPath={selectedProject?.path}
          />
          <Toaster />
        </RightSidebarProvider>
      </SidebarProvider>
    </div>
  );
};

const App: React.FC = () => {
  return (
    <ThemeProvider>
      <AppContent />
    </ThemeProvider>
  );
};

export default App;<|MERGE_RESOLUTION|>--- conflicted
+++ resolved
@@ -662,11 +662,8 @@
     initialPrompt?: string,
     selectedProvider?: Provider,
     linkedLinearIssue: LinearIssueSummary | null = null,
-<<<<<<< HEAD
     linkedGithubIssue: GitHubIssueSummary | null = null
-=======
     linkedJiraIssue: JiraIssueSummary | null = null
->>>>>>> a113e44e
   ) => {
     if (!selectedProject) return;
 
@@ -767,17 +764,11 @@
       }
 
       const workspaceMetadata: WorkspaceMetadata | null =
-<<<<<<< HEAD
-        linkedLinearIssue || linkedGithubIssue || preparedPrompt
-          ? {
-              linearIssue: linkedLinearIssue ?? null,
-              githubIssue: linkedGithubIssue ?? null,
-=======
-        linkedLinearIssue || linkedJiraIssue || preparedPrompt
+        linkedLinearIssue || linkedJiraIssue || linkedGithubIssue || preparedPrompt
           ? {
               linearIssue: linkedLinearIssue ?? null,
               jiraIssue: linkedJiraIssue ?? null,
->>>>>>> a113e44e
+              githubIssue: linkedGithubIssue ?? null,
               initialPrompt: preparedPrompt ?? null,
             }
           : null;
