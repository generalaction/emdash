import React, { useCallback, useEffect, useMemo, useRef, useState } from 'react';
import {
  AlertTriangle,
  ArrowUp,
  Brain,
  Check,
  ChevronDown,
  ChevronRight,
  Circle,
  Clipboard,
  Copy,
  FileText,
  Paperclip,
  Pencil,
  Plus,
  Search,
  Sparkles,
  Square,
  Terminal,
  Trash2,
} from 'lucide-react';

// OpenAI logo SVG component
const OpenAIIcon: React.FC<{ className?: string }> = ({ className = '' }) => (
  <svg
    viewBox="0 0 24 24"
    fill="currentColor"
    className={className}
    xmlns="http://www.w3.org/2000/svg"
  >
    <path d="M22.2819 9.8211a5.9847 5.9847 0 0 0-.5157-4.9108 6.0462 6.0462 0 0 0-6.5098-2.9A6.0651 6.0651 0 0 0 4.9807 4.1818a5.9847 5.9847 0 0 0-3.9977 2.9 6.0462 6.0462 0 0 0 .7427 7.0966 5.98 5.98 0 0 0 .511 4.9107 6.051 6.051 0 0 0 6.5146 2.9001A5.9847 5.9847 0 0 0 13.2599 24a6.0557 6.0557 0 0 0 5.7718-4.2058 5.9894 5.9894 0 0 0 3.9977-2.9001 6.0557 6.0557 0 0 0-.7475-7.0729zm-9.022 12.6081a4.4755 4.4755 0 0 1-2.8764-1.0408l.1419-.0804 4.7783-2.7582a.7948.7948 0 0 0 .3927-.6813v-6.7369l2.02 1.1686a.071.071 0 0 1 .038.052v5.5826a4.504 4.504 0 0 1-4.4945 4.4944zm-9.6607-4.1254a4.4708 4.4708 0 0 1-.5346-3.0137l.142.0852 4.783 2.7582a.7712.7712 0 0 0 .7806 0l5.8428-3.3685v2.3324a.0804.0804 0 0 1-.0332.0615L9.74 19.9502a4.4992 4.4992 0 0 1-6.1408-1.6464zM2.3408 7.8956a4.485 4.485 0 0 1 2.3655-1.9728V11.6a.7664.7664 0 0 0 .3879.6765l5.8144 3.3543-2.0201 1.1685a.0757.0757 0 0 1-.071 0l-4.8303-2.7865A4.504 4.504 0 0 1 2.3408 7.872zm16.5963 3.8558L13.1038 8.364 15.1192 7.2a.0757.0757 0 0 1 .071 0l4.8303 2.7913a4.4944 4.4944 0 0 1-.6765 8.1042v-5.6772a.79.79 0 0 0-.407-.667zm2.0107-3.0231l-.142-.0852-4.7735-2.7818a.7759.7759 0 0 0-.7854 0L9.409 9.2297V6.8974a.0662.0662 0 0 1 .0284-.0615l4.8303-2.7866a4.4992 4.4992 0 0 1 6.6802 4.66zM8.3065 12.863l-2.02-1.1638a.0804.0804 0 0 1-.038-.0567V6.0742a4.4992 4.4992 0 0 1 7.3757-3.4537l-.142.0805L8.704 5.459a.7948.7948 0 0 0-.3927.6813zm1.0976-2.3654l2.602-1.4998 2.6069 1.4998v2.9994l-2.5974 1.4997-2.6067-1.4997Z" />
  </svg>
);
import { Task } from '../types/chat';
import { type Provider } from '../types';
import InstallBanner from './InstallBanner';
import { Button } from './ui/button';
import { Spinner } from './ui/spinner';
import { getInstallCommandForProvider } from '@shared/providers/registry';
import { extractCurrentModelId, extractModelsFromPayload } from '@shared/acpUtils';
<<<<<<< HEAD
=======
import type { AcpConfigOption, AcpModel } from '@shared/types/acp';
>>>>>>> e1525b79
import {
  Select,
  SelectContent,
  SelectItem,
  SelectTrigger,
  SelectValue,
} from './ui/select';

type ContentBlock = {
  type: string;
  text?: string;
  data?: string;
  mimeType?: string;
  name?: string;
  uri?: string;
  description?: string;
  title?: string;
  size?: number;
  resource?: {
    uri?: string;
    mimeType?: string;
    text?: string;
    blob?: string;
    name?: string;
    title?: string;
    description?: string;
    size?: number;
  };
};

type ToolCallContent =
  | { type: 'content'; content: ContentBlock }
  | { type: 'diff'; path?: string; oldText?: string; newText?: string }
  | { type: 'terminal'; terminalId: string };

type ToolCall = {
  toolCallId: string;
  title?: string;
  kind?: string;
  status?: string;
  locations?: Array<{ path: string; line?: number }>;
  content?: ToolCallContent[];
  rawInput?: string;
  rawOutput?: string;
};

type DiffPreviewLine = { type: 'context' | 'add' | 'del'; text: string };
type DiffPreview = {
  path?: string;
  lines: DiffPreviewLine[];
  additions: number;
  deletions: number;
  truncated: boolean;
};

type FeedItem =
  | {
      id: string;
      type: 'message';
      role: 'user' | 'assistant' | 'system';
      blocks: ContentBlock[];
      streaming?: boolean;
      messageKind?: 'thought' | 'system';
      runDurationMs?: number;
    }
  | { id: string; type: 'tool'; toolCallId: string }
  | {
      id: string;
      type: 'plan';
      entries: Array<{ content?: string; status?: string; priority?: string }>;
    }
  | { id: string; type: 'permission'; requestId: number };

type PermissionRequest = {
  requestId: number;
  toolCall?: ToolCall;
  options?: Array<{ id: string; label: string; kind?: string }>;
};

type Attachment = {
  id: string;
  name: string;
  path?: string;
  mimeType?: string;
  size?: number;
  kind: 'file' | 'image' | 'audio';
  data?: string;
  textContent?: string;
};

type Props = {
  task: Task;
  projectName: string;
  className?: string;
  provider: Provider;
  isProviderInstalled: boolean | null;
  runInstallCommand: (cmd: string) => void;
};

const DIFF_CONTEXT_LINES = 3;
const MAX_DIFF_PREVIEW_LINES = 80;
const MAX_DIFF_SOURCE_LINES = 400;
const DEFAULT_TRUNCATE_LIMIT = 120;

const normalizeNewlines = (text: string) => text.replace(/\r\n/g, '\n');

const splitLines = (text: string) =>
  normalizeNewlines(text).split('\n');

const truncateText = (text: string, limit: number = DEFAULT_TRUNCATE_LIMIT) => {
  if (text.length <= limit) return text;
  const clipped = Math.max(0, limit - 3);
  return `${text.slice(0, clipped)}...`;
};

const pluralize = (value: number, noun: string) =>
  value === 1 ? `${value} ${noun}` : `${value} ${noun}s`;

const collapseWhitespace = (value: string) => value.replace(/\s+/g, ' ').trim();

const formatDuration = (ms: number) => {
  const totalSeconds = Math.max(0, Math.floor(ms / 1000));
  const minutes = Math.floor(totalSeconds / 60);
  const seconds = totalSeconds % 60;
  return `${minutes}:${String(seconds).padStart(2, '0')}`;
};

const LoadingTimer: React.FC<{ label: string }> = ({ label }) => (
  <div className="flex items-center gap-2 text-xs text-muted-foreground">
    <Spinner size="sm" className="text-muted-foreground/70" aria-hidden="true" />
    <span className="tabular-nums">{label}</span>
  </div>
);

const commonPrefixLength = (a: string[], b: string[]) => {
  const max = Math.min(a.length, b.length);
  let idx = 0;
  while (idx < max && a[idx] === b[idx]) idx += 1;
  return idx;
};

const commonSuffixLength = (a: string[], b: string[], prefix: number) => {
  let idx = 0;
  const max = Math.min(a.length, b.length) - prefix;
  while (idx < max && a[a.length - 1 - idx] === b[b.length - 1 - idx]) idx += 1;
  return idx;
};

const estimateLineChanges = (oldLines: string[], newLines: string[]) => {
  const prefix = commonPrefixLength(oldLines, newLines);
  const suffix = commonSuffixLength(oldLines, newLines, prefix);
  const deletions = Math.max(0, oldLines.length - prefix - suffix);
  const additions = Math.max(0, newLines.length - prefix - suffix);
  return { additions, deletions };
};

const myersDiff = (a: string[], b: string[]): DiffPreviewLine[] => {
  const n = a.length;
  const m = b.length;
  const max = n + m;
  const offset = max;
  const v = new Array(2 * max + 1).fill(0);
  const trace: number[][] = [];

  for (let d = 0; d <= max; d += 1) {
    trace.push(v.slice());
    for (let k = -d; k <= d; k += 2) {
      let x: number;
      if (k === -d || (k !== d && v[offset + k - 1] < v[offset + k + 1])) {
        x = v[offset + k + 1];
      } else {
        x = v[offset + k - 1] + 1;
      }
      let y = x - k;
      while (x < n && y < m && a[x] === b[y]) {
        x += 1;
        y += 1;
      }
      v[offset + k] = x;
      if (x >= n && y >= m) {
        return buildMyersResult(trace, a, b);
      }
    }
  }
  return buildMyersResult(trace, a, b);
};

const buildMyersResult = (trace: number[][], a: string[], b: string[]): DiffPreviewLine[] => {
  const n = a.length;
  const m = b.length;
  const max = n + m;
  const offset = max;
  const result: DiffPreviewLine[] = [];
  let x = n;
  let y = m;

  for (let d = trace.length - 1; d >= 0; d -= 1) {
    const v = trace[d];
    const k = x - y;
    let prevK: number;
    if (k === -d || (k !== d && v[offset + k - 1] < v[offset + k + 1])) {
      prevK = k + 1;
    } else {
      prevK = k - 1;
    }
    const prevX = v[offset + prevK];
    const prevY = prevX - prevK;

    while (x > prevX && y > prevY) {
      result.push({ type: 'context', text: a[x - 1] ?? '' });
      x -= 1;
      y -= 1;
    }
    if (d === 0) break;
    if (x === prevX) {
      result.push({ type: 'add', text: b[prevY] ?? '' });
    } else {
      result.push({ type: 'del', text: a[prevX] ?? '' });
    }
    x = prevX;
    y = prevY;
  }

  return result.reverse();
};

const buildFallbackDiffLines = (
  oldLines: string[],
  newLines: string[],
  context: number
): DiffPreviewLine[] => {
  const prefix = commonPrefixLength(oldLines, newLines);
  const suffix = commonSuffixLength(oldLines, newLines, prefix);
  const beforeStart = Math.max(0, prefix - context);
  const before = oldLines.slice(beforeStart, prefix);
  const afterStart = Math.max(prefix, oldLines.length - suffix);
  const afterEnd = Math.min(oldLines.length, afterStart + context);
  const after = oldLines.slice(afterStart, afterEnd);
  const removed = oldLines.slice(prefix, oldLines.length - suffix);
  const added = newLines.slice(prefix, newLines.length - suffix);

  return [
    ...before.map((text) => ({ type: 'context' as const, text })),
    ...removed.map((text) => ({ type: 'del' as const, text })),
    ...added.map((text) => ({ type: 'add' as const, text })),
    ...after.map((text) => ({ type: 'context' as const, text })),
  ];
};

const trimDiffLines = (
  lines: DiffPreviewLine[],
  maxLines: number,
  context: number
) => {
  if (lines.length <= maxLines) {
    return { lines, truncated: false };
  }
  const changeIndexes = lines
    .map((line, idx) => (line.type === 'context' ? -1 : idx))
    .filter((idx) => idx >= 0);
  if (changeIndexes.length === 0) {
    return { lines: lines.slice(0, maxLines), truncated: true };
  }
  const ranges: Array<{ start: number; end: number }> = [];
  for (const idx of changeIndexes) {
    const start = Math.max(0, idx - context);
    const end = Math.min(lines.length - 1, idx + context);
    const last = ranges[ranges.length - 1];
    if (last && start <= last.end + 1) {
      last.end = Math.max(last.end, end);
    } else {
      ranges.push({ start, end });
    }
  }

  const total = ranges.reduce((sum, r) => sum + (r.end - r.start + 1), 0);
  const output: DiffPreviewLine[] = [];

  if (total <= maxLines) {
    ranges.forEach((range, idx) => {
      if (idx > 0) output.push({ type: 'context', text: '...' });
      output.push(...lines.slice(range.start, range.end + 1));
    });
    return { lines: output, truncated: total < lines.length };
  }

  const first = ranges[0];
  const last = ranges[ranges.length - 1];
  if (first.start === last.start && first.end === last.end) {
    return { lines: lines.slice(first.start, first.end + 1), truncated: true };
  }
  const half = Math.max(4, Math.floor((maxLines - 1) / 2));
  let firstSlice = lines.slice(first.start, first.end + 1);
  let lastSlice = lines.slice(last.start, last.end + 1);
  if (firstSlice.length > half) firstSlice = firstSlice.slice(0, half);
  if (lastSlice.length > half) lastSlice = lastSlice.slice(lastSlice.length - half);
  return { lines: [...firstSlice, { type: 'context', text: '...' }, ...lastSlice], truncated: true };
};

const buildDiffPreview = (oldText: string, newText: string) => {
  const oldLines = splitLines(oldText);
  const newLines = splitLines(newText);
  const useFallback = oldLines.length + newLines.length > MAX_DIFF_SOURCE_LINES * 2;
  const diffLines = useFallback
    ? buildFallbackDiffLines(oldLines, newLines, DIFF_CONTEXT_LINES)
    : myersDiff(oldLines, newLines);
  const { additions, deletions } = useFallback
    ? estimateLineChanges(oldLines, newLines)
    : diffLines.reduce(
        (acc, line) => {
          if (line.type === 'add') acc.additions += 1;
          if (line.type === 'del') acc.deletions += 1;
          return acc;
        },
        { additions: 0, deletions: 0 }
      );
  const trimmed = trimDiffLines(diffLines, MAX_DIFF_PREVIEW_LINES, DIFF_CONTEXT_LINES);
  return {
    lines: trimmed.lines,
    additions,
    deletions,
    truncated: trimmed.truncated,
  };
};

const getTailLines = (text: string, maxLines: number) => {
  const lines = splitLines(text);
  if (lines.length <= maxLines) {
    return { lines, truncated: false };
  }
  return { lines: lines.slice(lines.length - maxLines), truncated: true };
};

const statusStyles: Record<string, string> = {
  pending: 'text-amber-700 bg-amber-50 border-amber-200',
  in_progress: 'text-blue-700 bg-blue-50 border-blue-200',
  completed: 'text-emerald-700 bg-emerald-50 border-emerald-200',
  failed: 'text-red-700 bg-red-50 border-red-200',
  cancelled: 'text-gray-600 bg-gray-100 border-gray-200',
};

<<<<<<< HEAD
type AcpConfigOption = {
  id?: string;
  name?: string;
  label?: string;
  description?: string;
  type?: string;
  value?: unknown;
  currentValue?: unknown;
  current_value?: unknown;
  selectedValue?: unknown;
  options?: any[];
  possibleValues?: any[];
  values?: any[];
  allowedValues?: any[];
};

=======
>>>>>>> e1525b79
type ConfigChoice = {
  value: unknown;
  label?: string;
  name?: string;
  description?: string;
};

<<<<<<< HEAD
type AcpModel = {
  id?: string;
  name?: string;
  label?: string;
  displayName?: string;
  title?: string;
  description?: string;
  model?: string;
};

=======
>>>>>>> e1525b79
type ModelOption = {
  id: string;
  label: string;
  description?: string;
};

type ModelVariant = ModelOption & {
  baseId: string;
  effort?: string | null;
};

type ThinkingBudgetLevel = 'minimal' | 'low' | 'medium' | 'high' | 'xhigh';

const EFFORT_ORDER: ThinkingBudgetLevel[] = ['minimal', 'low', 'medium', 'high', 'xhigh'];
const EFFORT_LABELS: Record<ThinkingBudgetLevel, string> = {
  minimal: 'Minimal',
  low: 'Low',
  medium: 'Medium',
  high: 'High',
  xhigh: 'Extra High',
};

const flattenConfigChoices = (choices: any[]): any[] => {
  const flat: any[] = [];
  for (const choice of choices) {
    if (choice && Array.isArray(choice.options)) {
      flat.push(...choice.options);
    } else {
      flat.push(choice);
    }
  }
  return flat;
};

const normalizeConfigChoice = (choice: any): ConfigChoice | null => {
  if (choice === null || choice === undefined) return null;
  if (typeof choice === 'string' || typeof choice === 'number' || typeof choice === 'boolean') {
    return { value: choice, label: String(choice) };
  }
  if (typeof choice === 'object') {
    const value =
      choice.value ??
      choice.id ??
      choice.key ??
      choice.name ??
      choice.label ??
      choice.option;
    return {
      value,
      label: choice.label ?? choice.name ?? (value !== undefined ? String(value) : undefined),
      name: choice.name,
      description: choice.description,
    };
  }
  return null;
};

const extractConfigChoices = (option?: AcpConfigOption | null): ConfigChoice[] => {
  if (!option) return [];
  const raw =
    (Array.isArray(option.options) && option.options) ||
    (Array.isArray(option.possibleValues) && option.possibleValues) ||
    (Array.isArray(option.values) && option.values) ||
    (Array.isArray(option.allowedValues) && option.allowedValues) ||
    [];
  const flat = flattenConfigChoices(raw);
  return flat.map(normalizeConfigChoice).filter(Boolean) as ConfigChoice[];
};

const getConfigOptionId = (option?: AcpConfigOption | null): string | null => {
  if (!option) return null;
  const id =
    option.id ??
    (option as any).configId ??
    (option as any).config_id ??
    (option as any).key ??
    option.name;
  return id ? String(id) : null;
};

const getConfigOptionValue = (option?: AcpConfigOption | null): unknown => {
  if (!option) return null;
  return (
    option.currentValue ??
    option.current_value ??
    option.value ??
    option.selectedValue ??
    (option as any).selected ??
    null
  );
};

const normalizeBudgetText = (value: unknown) => String(value ?? '').toLowerCase();

const normalizeEffort = (raw: unknown): string | null => {
  if (raw === null || raw === undefined) return null;
  const cleaned = String(raw).toLowerCase().replace(/\s+/g, '').replace(/[_-]/g, '');
  if (!cleaned) return null;
  if (['xhigh', 'extrahigh', 'xtra', 'xtrahigh'].includes(cleaned)) return 'xhigh';
  if (['high'].includes(cleaned)) return 'high';
  if (['medium', 'med'].includes(cleaned)) return 'medium';
  if (['low'].includes(cleaned)) return 'low';
  if (['minimal', 'min', 'none', 'off', 'disabled'].includes(cleaned)) return 'minimal';
  return null;
};

const parseEffortFromLabel = (label?: string | null): string | null => {
  if (!label) return null;
  const match = label.match(/\(([^)]+)\)\s*$/);
  if (!match) return null;
  return normalizeEffort(match[1]);
};

const stripEffortSuffix = (label?: string | null): string | null => {
  if (!label) return null;
  const effort = parseEffortFromLabel(label);
  if (!effort) return label;
  return label.replace(/\s*\([^)]+\)\s*$/, '').trim();
};

const formatModelLabel = (label: string): string => {
  const parts = label.split(/[-\s]+/).filter(Boolean);
  if (!parts.length) return label;
  const formatted = parts.map((part) => {
    const lower = part.toLowerCase();
    if (lower === 'gpt') return 'GPT';
    if (lower === 'codex') return 'Codex';
    if (lower === 'mini') return 'Mini';
    if (lower === 'max') return 'Max';
    if (/^\d+(\.\d+)?$/.test(part)) return part;
    return lower.charAt(0).toUpperCase() + lower.slice(1);
  });
  return formatted.join('-');
};

const splitModelId = (modelId?: string | null, label?: string | null) => {
  if (!modelId) {
    return {
      baseId: '',
      effort: parseEffortFromLabel(label),
    };
  }
  if (modelId.includes('/')) {
    const parts = modelId.split('/');
    const tail = parts[parts.length - 1];
    const effort = normalizeEffort(tail);
    if (effort) {
      return {
        baseId: parts.slice(0, -1).join('/'),
        effort,
      };
    }
  }
  return {
    baseId: modelId,
    effort: parseEffortFromLabel(label),
  };
};

const detectBudgetLevel = (text: string): ThinkingBudgetLevel | null => {
  if (/\bminimal\b/.test(text) || /\b(none|off|disabled|disable|zero)\b/.test(text)) return 'minimal';
  if (/\blow\b/.test(text) || text === '1') return 'low';
  if (/\bmedium\b/.test(text) || text === '2') return 'medium';
  if (/\bhigh\b/.test(text) || text === '3') return 'high';
  if (/\b(xhigh|extra\s*high)\b/.test(text) || text === '4') return 'xhigh';
  return null;
};

const budgetFromEffort = (effort?: string | null): ThinkingBudgetLevel | null => {
  const normalized = normalizeEffort(effort);
  if (!normalized) return null;
  if (
    normalized === 'minimal' ||
    normalized === 'low' ||
    normalized === 'medium' ||
    normalized === 'high' ||
    normalized === 'xhigh'
  ) {
    return normalized;
  }
  return null;
};

const chooseEffortForBudget = (
  budget: ThinkingBudgetLevel,
  available: Set<string>
): ThinkingBudgetLevel | null => {
  const normalizedAvailable = new Set(
    Array.from(available)
      .map((entry) => normalizeEffort(entry))
      .filter(Boolean) as ThinkingBudgetLevel[]
  );
  if (normalizedAvailable.has(budget)) return budget;
  const idx = EFFORT_ORDER.indexOf(budget);
  for (let i = idx; i >= 0; i -= 1) {
    const level = EFFORT_ORDER[i];
    if (normalizedAvailable.has(level)) return level;
  }
  for (let i = idx + 1; i < EFFORT_ORDER.length; i += 1) {
    const level = EFFORT_ORDER[i];
    if (normalizedAvailable.has(level)) return level;
  }
  return null;
};

const buildBudgetMapping = (option?: AcpConfigOption | null) => {
  const choices = extractConfigChoices(option);
  const budgetToChoice = new Map<ThinkingBudgetLevel, ConfigChoice>();
  const valueToBudget = new Map<string, ThinkingBudgetLevel>();
  const availableLevels = new Set<ThinkingBudgetLevel>();
  for (const choice of choices) {
    const label = normalizeBudgetText(
      [choice.label, choice.name, choice.value, choice.description].filter(Boolean).join(' ')
    );
    const level = detectBudgetLevel(label);
    if (level && !budgetToChoice.has(level)) {
      budgetToChoice.set(level, choice);
    }
    if (level && choice.value !== undefined) {
      valueToBudget.set(String(choice.value), level);
    }
    if (level) {
      availableLevels.add(level);
    }
  }
  return { choices, budgetToChoice, valueToBudget, availableLevels };
};

const getBudgetFromConfig = (option?: AcpConfigOption | null): ThinkingBudgetLevel | null => {
  if (!option) return null;
  const currentValue = getConfigOptionValue(option);
  if (currentValue === null || currentValue === undefined) return null;
  const { valueToBudget } = buildBudgetMapping(option);
  const direct = valueToBudget.get(String(currentValue));
  if (direct) return direct;
  const inferred = detectBudgetLevel(normalizeBudgetText(currentValue));
  return inferred;
};

const findThinkingConfigOption = (options: AcpConfigOption[]): AcpConfigOption | null => {
  let best: { option: AcpConfigOption; score: number } | null = null;
  for (const option of options) {
    const haystack = normalizeBudgetText(
      [option.id, option.name, option.label, option.description].filter(Boolean).join(' ')
    );
    if (!/(reason|thinking|effort|budget)/.test(haystack)) continue;
    const { choices } = buildBudgetMapping(option);
    const hasChoices = choices.length > 0;
    const hasKnownLevels = choices.some((choice) =>
      Boolean(detectBudgetLevel(normalizeBudgetText(choice.label ?? choice.name ?? choice.value)))
    );
    let score = 0;
    if (option.type === 'select' || option.type === 'enum') score += 2;
    if (hasChoices) score += 2;
    if (hasKnownLevels) score += 2;
    if (/(reason|thinking)/.test(haystack)) score += 1;
    if (!best || score > best.score) best = { option, score };
  }
  return best?.option ?? null;
};

const findModelConfigOption = (options: AcpConfigOption[]): AcpConfigOption | null => {
  let best: { option: AcpConfigOption; score: number } | null = null;
  for (const option of options) {
    const haystack = normalizeBudgetText(
      [option.id, option.name, option.label, option.description].filter(Boolean).join(' ')
    );
    if (!/model/.test(haystack)) continue;
    if (/(reason|thinking|effort|budget)/.test(haystack)) continue;
    const choices = extractConfigChoices(option);
    const hasChoices = choices.length > 0;
    let score = 0;
    if (option.type === 'select' || option.type === 'enum') score += 2;
    if (hasChoices) score += 2;
    if (/(model)/.test(haystack)) score += 1;
    if (!best || score > best.score) best = { option, score };
  }
  return best?.option ?? null;
};

const normalizeModelOption = (model: any): ModelOption | null => {
  if (!model) return null;
  if (typeof model === 'string') {
    return { id: model, label: model };
  }
  if (typeof model === 'object') {
    const id =
      model.id ??
      model.modelId ??
      model.model_id ??
      model.model ??
      model.name ??
      model.value ??
      model.slug ??
      model.key;
    if (!id) return null;
    const label =
      model.displayName ??
      model.label ??
      model.title ??
      model.name ??
      model.modelId ??
      String(id);
    return {
      id: String(id),
      label: String(label),
      description: model.description ? String(model.description) : undefined,
    };
  }
  return null;
};

const nextBudgetLevel = (
  current: ThinkingBudgetLevel,
  levels: ThinkingBudgetLevel[]
): ThinkingBudgetLevel => {
  if (!levels.length) return current;
  const idx = levels.indexOf(current);
  const next = levels[(idx + 1) % levels.length];
  return next ?? levels[0] ?? current;
};

const AcpChatInterface: React.FC<Props> = ({
  task,
  projectName: _projectName,
  className,
  provider,
  isProviderInstalled,
  runInstallCommand,
}) => {
  const uiLog = useCallback((...args: any[]) => {
    // eslint-disable-next-line no-console
    console.log('[acp-ui]', ...args);
  }, []);
  const [sessionId, setSessionId] = useState<string | null>(null);
  const [sessionError, setSessionError] = useState<string | null>(null);
  const [isRunning, setIsRunning] = useState(false);
  const [feed, setFeed] = useState<FeedItem[]>([]);
  const [toolCalls, setToolCalls] = useState<Record<string, ToolCall>>({});
  const [permissions, setPermissions] = useState<Record<number, PermissionRequest>>({});
  const [terminalOutputs, setTerminalOutputs] = useState<Record<string, string>>({});
  const [commands, setCommands] = useState<
    Array<{ name: string; description?: string; hint?: string }>
  >([]);
  const [plan, setPlan] = useState<
    Array<{ content?: string; status?: string; priority?: string }> | null
  >(null);
  const [input, setInput] = useState('');
  const [showPlan, setShowPlan] = useState(true);
  const [expandedItems, setExpandedItems] = useState<Record<string, boolean>>({});
  const [agentId, setAgentId] = useState<string>(String(provider || 'codex'));
  const [promptCaps, setPromptCaps] = useState<{
    image?: boolean;
    audio?: boolean;
    embeddedContext?: boolean;
  }>({});
  const [modelId, setModelId] = useState<string>('gpt-5.2-codex');
  const [planModeEnabled, setPlanModeEnabled] = useState(false);
  const [thinkingBudget, setThinkingBudget] = useState<ThinkingBudgetLevel>('medium');
  const [configOptions, setConfigOptions] = useState<AcpConfigOption[]>([]);
  const [models, setModels] = useState<AcpModel[]>([]);
  const [currentModelId, setCurrentModelId] = useState<string | null>(null);
  const [attachments, setAttachments] = useState<Attachment[]>([]);
  const [runElapsedMs, setRunElapsedMs] = useState(0);
  const [copiedMessageId, setCopiedMessageId] = useState<string | null>(null);
  const runStartedAtRef = useRef<number | null>(null);
  const lastAssistantMessageIdRef = useRef<string | null>(null);
  const copyResetRef = useRef<number | null>(null);
  const bottomRef = useRef<HTMLDivElement | null>(null);
  const fileInputRef = useRef<HTMLInputElement | null>(null);
  const textareaRef = useRef<HTMLTextAreaElement | null>(null);

  const scrollToBottom = useCallback((behavior: ScrollBehavior = 'smooth') => {
    bottomRef.current?.scrollIntoView({ behavior, block: 'end' });
  }, []);

  const toggleExpanded = useCallback((id: string) => {
    setExpandedItems((prev) => ({ ...prev, [id]: !prev[id] }));
  }, []);

  const handleConfigAndModelUpdates = useCallback((payload: any) => {
    if (!payload) return;
    if (Array.isArray(payload.configOptions)) {
      setConfigOptions(payload.configOptions);
    } else if (Array.isArray(payload.config_options)) {
      setConfigOptions(payload.config_options);
    }
    const nextModels = extractModelsFromPayload(payload);
    if (nextModels.length) {
      setModels(nextModels);
    }
    const nextCurrentModelId = extractCurrentModelId(payload);
    if (nextCurrentModelId) {
      setCurrentModelId(nextCurrentModelId);
    }
  }, []);

  // Auto-resize textarea based on content
  useEffect(() => {
    const textarea = textareaRef.current;
    if (textarea) {
      textarea.style.height = 'auto';
      const scrollHeight = textarea.scrollHeight;
      const maxHeight = 200;
      textarea.style.height = `${Math.min(scrollHeight, maxHeight)}px`;
    }
  }, [input]);

  useEffect(() => {
    scrollToBottom('auto');
  }, [feed.length, scrollToBottom]);

  useEffect(() => {
    return () => {
      if (copyResetRef.current !== null) {
        window.clearTimeout(copyResetRef.current);
      }
    };
  }, []);

  useEffect(() => {
    if (!isRunning || runStartedAtRef.current === null) return;
    setRunElapsedMs(Date.now() - runStartedAtRef.current);
    const interval = window.setInterval(() => {
      if (runStartedAtRef.current === null) return;
      setRunElapsedMs(Date.now() - runStartedAtRef.current);
    }, 250);
    return () => window.clearInterval(interval);
  }, [isRunning]);

  useEffect(() => {
    setAgentId(String(provider || 'codex'));
  }, [provider]);

  useEffect(() => {
    let cancelled = false;
    (async () => {
      setSessionError(null);
      setConfigOptions([]);
      setModels([]);
      setCurrentModelId(null);
      uiLog('startSession', { taskId: task.id, provider, cwd: task.path });
      const res = await window.electronAPI.acpStartSession({
        taskId: task.id,
        providerId: provider,
        cwd: task.path,
      });
      uiLog('startSession:response', res);
      if (cancelled) return;
      if (!res?.success || !res.sessionId) {
        uiLog('startSession:failed', res);
        setSessionError(res?.error || 'Failed to start ACP session.');
        return;
      }
      setSessionId(res.sessionId);
    })();
    return () => {
      cancelled = true;
    };
  }, [task.id, task.path, provider, uiLog]);

  useEffect(() => {
    if (!sessionId) return;
    return () => {
      try {
        uiLog('disposeSession', { sessionId });
        window.electronAPI.acpDispose({ sessionId });
      } catch {}
    };
  }, [sessionId, uiLog]);

  useEffect(() => {
    const off = window.electronAPI.onAcpEvent((payload: any) => {
      if (!payload || payload.taskId !== task.id) return;
      uiLog('event', payload);
      if (payload.type === 'session_started') {
        if (payload.sessionId) {
          setSessionId(payload.sessionId);
        }
        const caps =
          payload.agentCapabilities?.promptCapabilities ??
          payload.agentCapabilities?.prompt ??
          payload.agentCapabilities?.prompt_caps;
        if (caps) {
          setPromptCaps(normalizePromptCaps(caps));
        }
        handleConfigAndModelUpdates(payload);
        uiLog('session_started:config', {
          configOptions: Array.isArray(payload.configOptions)
            ? payload.configOptions.length
            : Array.isArray(payload.config_options)
              ? payload.config_options.length
              : 0,
          models: extractModelsFromPayload(payload).length,
          currentModelId: extractCurrentModelId(payload),
        });
        return;
      }
      if (payload.type === 'session_error') {
        uiLog('session_error', payload.error);
        setSessionError(payload.error || 'ACP session error');
        setIsRunning(false);
        runStartedAtRef.current = null;
        return;
      }
      if (payload.type === 'session_exit') {
        uiLog('session_exit', payload);
        setIsRunning(false);
        runStartedAtRef.current = null;
        if (!sessionError) {
          setSessionError('ACP session ended.');
        }
        return;
      }
      if (payload.type === 'prompt_end') {
        uiLog('prompt_end', payload);
        const durationMs =
          runStartedAtRef.current !== null ? Date.now() - runStartedAtRef.current : runElapsedMs;
        setIsRunning(false);
        runStartedAtRef.current = null;
        setRunElapsedMs(durationMs);
        setFeed((prev) => {
          const lastAssistantId = lastAssistantMessageIdRef.current;
          const next = prev.map((item) => {
            return item.type === 'message' && item.streaming
              ? { ...item, streaming: false }
              : item;
          });
          if (lastAssistantId && Number.isFinite(durationMs)) {
            const targetIndex = next.findIndex(
              (item) => item.type === 'message' && item.id === lastAssistantId
            );
            if (targetIndex >= 0) {
              const target = next[targetIndex];
              if (target.type === 'message') {
                next[targetIndex] = { ...target, runDurationMs: durationMs };
              }
            }
          }
          return next;
        });
        lastAssistantMessageIdRef.current = null;
        if (payload.stopReason) {
          const stopReason = String(payload.stopReason).trim();
          if (stopReason && stopReason !== 'end_turn') {
            setFeed((prev) => [
              ...prev,
              {
                id: `stop-${Date.now()}`,
                type: 'message',
                role: 'system',
                blocks: [
                  {
                    type: 'text',
                    text: `Stopped: ${stopReason}`,
                  },
                ],
              },
            ]);
          }
        }
        return;
      }
      if (payload.type === 'terminal_output') {
        uiLog('terminal_output', {
          terminalId: payload.terminalId,
          chunkSize: String(payload.chunk ?? '').length,
        });
        const terminalId = payload.terminalId as string;
        if (!terminalId) return;
        const chunk = String(payload.chunk ?? '');
        if (!chunk) return;
        setTerminalOutputs((prev) => ({
          ...prev,
          [terminalId]: (prev[terminalId] || '') + chunk,
        }));
        return;
      }
      if (payload.type === 'session_update') {
        const update = payload.update;
        if (!update) return;
        const updateType =
          (update.sessionUpdate as string) || (update.type as string) || (update.kind as string);
        if (!updateType) return;
        uiLog('session_update', { updateType, update });
        handleConfigAndModelUpdates(update);
        if (updateType === 'config_option_update' || updateType === 'config_options_update' || updateType === 'model_update') {
          return;
        }
        if (
          updateType === 'agent_message_chunk' ||
          updateType === 'user_message_chunk' ||
          updateType === 'agent_message' ||
          updateType === 'user_message' ||
          updateType === 'thought_message' ||
          updateType === 'thought_message_chunk'
        ) {
          const isThought = updateType.startsWith('thought');
          const role =
            updateType === 'agent_message_chunk' || updateType === 'agent_message'
              ? 'assistant'
              : isThought
                ? 'system'
                : 'user';
          const blocks = Array.isArray(update.content)
            ? (update.content as ContentBlock[])
            : update.content
              ? [update.content as ContentBlock]
              : [];
          appendMessage(role, blocks, {
            streaming: updateType.endsWith('_chunk'),
            messageKind: isThought ? 'thought' : role === 'system' ? 'system' : undefined,
          });
          return;
        }
        if (updateType === 'plan') {
          const entries = Array.isArray(update.entries) ? update.entries : [];
          setPlan(entries);
          setFeed((prev) => {
            const existing = prev.find((item) => item.type === 'plan');
            if (existing) {
              return prev.map((item) =>
                item.type === 'plan' ? { ...item, entries } : item
              );
            }
            return [...prev, { id: `plan-${Date.now()}`, type: 'plan', entries }];
          });
          return;
        }
        if (updateType === 'tool_call' || updateType === 'tool_call_update') {
          const payloadUpdate = update.toolCall ?? update;
          const toolCallId = payloadUpdate.toolCallId as string;
          if (!toolCallId) return;
          setToolCalls((prev) => {
            const existing = prev[toolCallId] || { toolCallId };
            let content = existing.content || [];
            if (Array.isArray(payloadUpdate.content)) {
              content = [...content, ...payloadUpdate.content];
            } else if (payloadUpdate.content) {
              content = [...content, payloadUpdate.content];
            }
            const rawInput =
              payloadUpdate.rawInput ?? payloadUpdate.input ?? undefined;
            const rawOutput =
              payloadUpdate.rawOutput ?? payloadUpdate.output ?? undefined;
            const next: ToolCall = {
              ...existing,
              ...payloadUpdate,
              toolCallId,
              content,
              rawInput:
                rawInput === undefined ? existing.rawInput : normalizeRawValue(rawInput),
              rawOutput:
                rawOutput === undefined ? existing.rawOutput : normalizeRawValue(rawOutput),
            };
            return { ...prev, [toolCallId]: next };
          });
          setFeed((prev) => {
            const already = prev.some((item) => item.type === 'tool' && item.toolCallId === toolCallId);
            if (already) return prev;
            return [...prev, { id: `tool-${toolCallId}`, type: 'tool', toolCallId }];
          });
          return;
        }
        if (updateType === 'available_commands_update') {
          const cmds = Array.isArray(update.availableCommands)
            ? update.availableCommands
            : Array.isArray(update.commands)
              ? update.commands
              : [];
          setCommands(
            cmds.map((cmd: any) => ({
              name: String(cmd.name || '').replace(/^\//, ''),
              description: cmd.description || cmd.summary,
              hint: cmd.input?.hint || cmd.inputHint,
            }))
          );
          return;
        }
      }
      if (payload.type === 'permission_request') {
        const requestId = payload.requestId as number;
        if (!requestId) return;
        uiLog('permission_request', payload);
        const toolCall = payload.params?.toolCall as ToolCall | undefined;
        const options = Array.isArray(payload.params?.options)
          ? payload.params.options.map((opt: any) => ({
              id: String(opt.optionId ?? opt.id ?? ''),
              label: String(opt.name ?? opt.label ?? opt.title ?? opt.optionId ?? 'Allow'),
              kind: opt.kind,
            }))
          : [];
        setPermissions((prev) => ({
          ...prev,
          [requestId]: { requestId, toolCall, options },
        }));
        setFeed((prev) => [...prev, { id: `perm-${requestId}`, type: 'permission', requestId }]);
      }
    });
    return () => {
      off?.();
    };
  }, [task.id, uiLog]);

  const mergeBlocks = (base: ContentBlock[], incoming: ContentBlock[]) => {
    const next = [...base];
    for (const block of incoming) {
      if (block.type === 'text') {
        const last = next[next.length - 1];
        if (last && last.type === 'text') {
          last.text = (last.text || '') + (block.text || '');
        } else {
          next.push({ ...block });
        }
      } else {
        next.push({ ...block });
      }
    }
    return next;
  };

  const normalizeRawValue = (value: any): string | undefined => {
    if (value === undefined || value === null) return undefined;
    if (typeof value === 'string') return value;
    try {
      return JSON.stringify(value, null, 2);
    } catch {
      return String(value);
    }
  };

  const normalizePromptCaps = (caps: any) => ({
    image: Boolean(caps?.image ?? caps?.images ?? caps?.supportsImage ?? caps?.supportsImages),
    audio: Boolean(caps?.audio ?? caps?.supportsAudio ?? caps?.supportsAudioInput),
    embeddedContext: Boolean(
      caps?.embeddedContext ?? caps?.embedded_context ?? caps?.supportsEmbeddedContext
    ),
  });

  const normalizePath = (value: string) => value.replace(/\\/g, '/');

  const formatPath = (value?: string) => {
    if (!value) return value;
    const normalized = normalizePath(value);
    const root = normalizePath(task.path || '');
    if (root && normalized.startsWith(root)) {
      let rel = normalized.slice(root.length);
      if (rel.startsWith('/')) rel = rel.slice(1);
      return rel || normalized.split('/').pop() || normalized;
    }
    return normalized.split('/').pop() || normalized;
  };

  const toFileUri = (filePath: string) => `file://${encodeURI(filePath)}`;

  const fromFileUri = (uri: string) => decodeURIComponent(uri.replace(/^file:\/\//, ''));

  const safeJsonParse = (value?: string) => {
    if (!value) return null;
    const trimmed = value.trim();
    if (!trimmed.startsWith('{') && !trimmed.startsWith('[')) return null;
    try {
      return JSON.parse(trimmed);
    } catch {
      return null;
    }
  };

  const extractPrimaryText = (blocks: ContentBlock[]) => {
    const textBlock = blocks.find((block) => block.type === 'text' && block.text);
    if (textBlock?.text) return textBlock.text;
    const resourceBlock = blocks.find(
      (block) => block.type === 'resource' && block.resource?.text
    );
    return resourceBlock?.resource?.text || '';
  };

  const buildCopyText = (blocks: ContentBlock[]) => {
    const parts: string[] = [];
    blocks.forEach((block) => {
      if (block.type === 'text' && block.text) {
        parts.push(block.text);
        return;
      }
      if (block.type === 'resource' && block.resource?.text) {
        parts.push(block.resource.text);
      }
    });
    return parts.join('\n\n').trim();
  };

  const appendMessage = (
    role: 'user' | 'assistant' | 'system',
    blocks: ContentBlock[],
    options?: { streaming?: boolean; messageKind?: 'thought' | 'system' }
  ) => {
    if (!blocks.length) return;
    const streaming = options?.streaming ?? role === 'assistant';
    const messageKind = options?.messageKind;
    setFeed((prev) => {
      const last = prev[prev.length - 1];
      if (
        last &&
        last.type === 'message' &&
        last.role === role &&
        last.streaming &&
        last.messageKind === messageKind
      ) {
        const merged = mergeBlocks(last.blocks, blocks);
        const next = [...prev];
        next[next.length - 1] = { ...last, blocks: merged };
        if (role === 'assistant' && messageKind !== 'thought') {
          lastAssistantMessageIdRef.current = last.id;
        }
        return next;
      }
      const newItem = {
        id: `msg-${Date.now()}-${Math.random().toString(36).slice(2, 6)}`,
        type: 'message' as const,
        role,
        blocks,
        streaming,
        messageKind,
      };
      if (role === 'assistant' && messageKind !== 'thought') {
        lastAssistantMessageIdRef.current = newItem.id;
      }
      return [
        ...prev,
        newItem,
      ];
    });
  };

  const handleSend = async () => {
    const trimmed = input.trim();
    if (!sessionId) return;
    if (!trimmed && attachments.length === 0) return;
    setInput('');
    const promptBlocks = buildPromptBlocks(trimmed);
    appendMessage('user', promptBlocks);
    setAttachments([]);
    runStartedAtRef.current = Date.now();
    lastAssistantMessageIdRef.current = null;
    setRunElapsedMs(0);
    setIsRunning(true);
    uiLog('sendPrompt', { sessionId, blocks: promptBlocks });
    const res = await window.electronAPI.acpSendPrompt({
      sessionId,
      prompt: promptBlocks,
    });
    uiLog('sendPrompt:response', res);
    if (!res?.success) {
      setSessionError(res?.error || 'Failed to send prompt.');
      setIsRunning(false);
      runStartedAtRef.current = null;
      setRunElapsedMs(0);
    }
  };

  const handleCancel = async () => {
    if (!sessionId) return;
    uiLog('cancelSession', { sessionId });
    await window.electronAPI.acpCancel({ sessionId });
    setIsRunning(false);
    runStartedAtRef.current = null;
    setToolCalls((prev) => {
      const next: Record<string, ToolCall> = {};
      for (const [id, call] of Object.entries(prev)) {
        if (call.status && ['completed', 'failed', 'cancelled'].includes(call.status)) {
          next[id] = call;
        } else {
          next[id] = { ...call, status: 'cancelled' };
        }
      }
      return next;
    });
    const pending = Object.keys(permissions).map((id) => Number(id));
    if (pending.length) {
      await Promise.all(
        pending.map((requestId) =>
          window.electronAPI.acpRespondPermission({
            sessionId,
            requestId,
            outcome: { outcome: 'cancelled' },
          })
        )
      );
      uiLog('permission:auto-cancelled', { sessionId, pending });
      setPermissions({});
      setFeed((prev) => prev.filter((item) => item.type !== 'permission'));
    }
  };

  const handlePermissionChoice = async (requestId: number, optionId: string | null) => {
    if (!sessionId) return;
    const outcome = optionId
      ? ({ outcome: 'selected', optionId } as const)
      : ({ outcome: 'cancelled' } as const);
    uiLog('permission:choice', { sessionId, requestId, outcome });
    await window.electronAPI.acpRespondPermission({ sessionId, requestId, outcome });
    setPermissions((prev) => {
      const next = { ...prev };
      delete next[requestId];
      return next;
    });
    setFeed((prev) => prev.filter((item) => !(item.type === 'permission' && item.requestId === requestId)));
  };

  const handleAttachClick = () => {
    fileInputRef.current?.click();
  };

  const handleFiles = async (files: FileList | File[]) => {
    const next: Attachment[] = [];
    for (const file of Array.from(files)) {
      const name = file.name || 'attachment';
      const mimeType = file.type || 'application/octet-stream';
      const path = (file as any).path;
      const size = file.size;
      const id = `att-${Date.now()}-${Math.random().toString(36).slice(2, 6)}`;
      const isImage = mimeType.startsWith('image/');
      const isAudio = mimeType.startsWith('audio/');
      const isText =
        mimeType.startsWith('text/') ||
        /\.(md|txt|ts|tsx|js|jsx|json|yml|yaml)$/i.test(name);
      const supportsImage = Boolean(promptCaps.image);
      const supportsAudio = Boolean(promptCaps.audio);
      const supportsEmbedded = Boolean(promptCaps.embeddedContext);
      const kind: Attachment['kind'] = isImage ? 'image' : isAudio ? 'audio' : 'file';
      const attachment: Attachment = {
        id,
        name,
        path,
        mimeType,
        size,
        kind,
      };
      if (isImage && supportsImage && size <= 4 * 1024 * 1024) {
        const dataUrl = await readFileAsDataUrl(file);
        if (dataUrl) {
          const base64 = dataUrl.split(',')[1] || '';
          attachment.data = base64;
        }
      } else if (isAudio && supportsAudio && size <= 8 * 1024 * 1024) {
        const dataUrl = await readFileAsDataUrl(file);
        if (dataUrl) {
          const base64 = dataUrl.split(',')[1] || '';
          attachment.data = base64;
        }
      } else if (isText && supportsEmbedded && size <= 200 * 1024) {
        const text = await readFileAsText(file);
        if (text) {
          attachment.textContent = text;
        }
      }
      next.push(attachment);
    }
    if (next.length) {
      setAttachments((prev) => [...prev, ...next]);
    }
  };

  const buildPromptBlocks = (text: string): ContentBlock[] => {
    const blocks: ContentBlock[] = [];
    const supportsImage = Boolean(promptCaps.image);
    const supportsAudio = Boolean(promptCaps.audio);
    const supportsEmbedded = Boolean(promptCaps.embeddedContext);
    attachments.forEach((att) => {
      if (att.kind === 'image' && att.data && supportsImage) {
        blocks.push({ type: 'image', mimeType: att.mimeType, data: att.data });
        return;
      }
      if (att.kind === 'audio' && att.data && supportsAudio) {
        blocks.push({ type: 'audio', mimeType: att.mimeType, data: att.data });
        return;
      }
      if (att.textContent && supportsEmbedded && att.path) {
        blocks.push({
          type: 'resource',
          resource: {
            uri: toFileUri(att.path),
            mimeType: att.mimeType,
            text: att.textContent,
          },
        });
        return;
      }
      if (att.path) {
        blocks.push({
          type: 'resource_link',
          uri: toFileUri(att.path),
          name: att.name,
          title: att.name,
          mimeType: att.mimeType,
          size: att.size,
        });
      }
    });
    if (text) {
      blocks.push({ type: 'text', text });
    }
    return blocks;
  };

  const removeAttachment = (id: string) => {
    setAttachments((prev) => prev.filter((att) => att.id !== id));
  };

  const commandSuggestions = useMemo(() => {
    if (!input.startsWith('/')) return [];
    const query = input.slice(1).toLowerCase();
    return commands
      .filter((cmd) => cmd.name && cmd.name.toLowerCase().includes(query))
      .slice(0, 6);
  }, [commands, input]);

  const commandHint = useMemo(() => {
    if (!input.startsWith('/')) return null;
    const trimmed = input.trim();
    const name = trimmed.slice(1).split(/\s+/)[0];
    if (!name) return null;
    const hasArgs = trimmed.split(/\s+/).length > 1;
    if (hasArgs) return null;
    const match = commands.find((cmd) => cmd.name.toLowerCase() === name.toLowerCase());
    return match?.hint || null;
  }, [commands, input]);

  const runTimerLabel = useMemo(() => formatDuration(runElapsedMs), [runElapsedMs]);

  const latestToolCallId = useMemo(() => {
    for (let i = feed.length - 1; i >= 0; i -= 1) {
      const item = feed[i];
      if (item.type === 'tool') return item.toolCallId;
    }
    return null;
  }, [feed]);

  const showInlineToolLoading = isRunning && Boolean(latestToolCallId);
  const showBottomLoading = isRunning && !latestToolCallId;

  const canSend = input.trim().length > 0 || attachments.length > 0;
  const modelConfigOption = useMemo(
    () => findModelConfigOption(configOptions),
    [configOptions]
  );
  const modelConfigId = useMemo(
    () => getConfigOptionId(modelConfigOption),
    [modelConfigOption]
  );
  const modelConfigChoices = useMemo(
    () => extractConfigChoices(modelConfigOption),
    [modelConfigOption]
  );
  const configModelValue = useMemo(
    () => getConfigOptionValue(modelConfigOption),
    [modelConfigOption]
  );
  const configModelId =
    configModelValue !== null && configModelValue !== undefined
      ? String(configModelValue)
      : null;
  const rawModelVariants = useMemo<ModelOption[]>(() => {
    if (modelConfigChoices.length) {
      return modelConfigChoices
        .map((choice) => {
          if (choice.value === undefined || choice.value === null) return null;
          return {
            id: String(choice.value),
            label: choice.label ?? choice.name ?? String(choice.value),
            description: choice.description,
          };
        })
        .filter(Boolean) as ModelOption[];
    }
    return models.map(normalizeModelOption).filter(Boolean) as ModelOption[];
  }, [modelConfigChoices, models]);

  const modelCatalog = useMemo(() => {
    const map = new Map<
      string,
      { baseId: string; label: string; description?: string; variants: ModelVariant[]; efforts: Set<string> }
    >();
    for (const variant of rawModelVariants) {
      const parts = splitModelId(variant.id, variant.label);
      const baseId = parts.baseId || variant.id;
      const baseLabel = stripEffortSuffix(variant.label) ?? baseId;
      const formattedLabel = formatModelLabel(baseLabel);
      const entry =
        map.get(baseId) ?? {
          baseId,
          label: formattedLabel,
          description: variant.description,
          variants: [],
          efforts: new Set<string>(),
        };
      entry.variants.push({ ...variant, baseId, effort: parts.effort });
      if (parts.effort) entry.efforts.add(parts.effort);
      if (!entry.label && formattedLabel) entry.label = formattedLabel;
      map.set(baseId, entry);
    }
    return map;
  }, [rawModelVariants]);

  const modelOptions = useMemo<ModelOption[]>(() => {
    return Array.from(modelCatalog.values()).map((entry) => ({
      id: entry.baseId,
      label: entry.label,
      description: entry.description,
    }));
  }, [modelCatalog]);

  const rawSelectedModelId =
    configModelId ?? currentModelId ?? (modelId ? String(modelId) : null);
  const selectedModelParts = splitModelId(rawSelectedModelId, null);
  const selectedBaseId =
    (selectedModelParts.baseId && modelCatalog.has(selectedModelParts.baseId)
      ? selectedModelParts.baseId
      : modelOptions[0]?.id) ?? '';
  const selectedModelEntry = selectedBaseId ? modelCatalog.get(selectedBaseId) : undefined;
  const currentEffort = selectedModelParts.effort;
  const fallbackModelId = selectedBaseId || modelId;
  const resolvedModelValue = modelOptions.some((option) => option.id === fallbackModelId)
    ? fallbackModelId
    : undefined;
  const canSetModel = Boolean(sessionId) && (Boolean(modelConfigId) || modelOptions.length > 0);
  const thinkingConfigOption = useMemo(
    () => findThinkingConfigOption(configOptions),
    [configOptions]
  );
  const thinkingConfigId = useMemo(
    () => getConfigOptionId(thinkingConfigOption),
    [thinkingConfigOption]
  );
  const thinkingConfigMapping = useMemo(
    () => buildBudgetMapping(thinkingConfigOption),
    [thinkingConfigOption]
  );
  const configDrivenBudget = useMemo(
    () => getBudgetFromConfig(thinkingConfigOption),
    [thinkingConfigOption]
  );
  const modelDrivenBudget = useMemo(
    () => budgetFromEffort(currentEffort),
    [currentEffort]
  );
  const fallbackThinkingConfigId = provider === 'codex' ? 'model_reasoning_effort' : null;
  const availableBudgetLevels = useMemo(() => {
    if (thinkingConfigMapping.availableLevels.size) {
      return EFFORT_ORDER.filter((level) => thinkingConfigMapping.availableLevels.has(level));
    }
    if (selectedModelEntry?.efforts?.size) {
      const normalized = new Set(
        Array.from(selectedModelEntry.efforts)
          .map((entry) => normalizeEffort(entry))
          .filter(Boolean) as ThinkingBudgetLevel[]
      );
      return EFFORT_ORDER.filter((level) => normalized.has(level));
    }
    return ['low', 'medium', 'high'] as ThinkingBudgetLevel[];
  }, [selectedModelEntry?.efforts, thinkingConfigMapping.availableLevels]);
  const resolvedBudget: ThinkingBudgetLevel =
    configDrivenBudget ?? modelDrivenBudget ?? thinkingBudget ?? availableBudgetLevels[0] ?? 'medium';
  const activeBudgetLevel = availableBudgetLevels.includes(resolvedBudget)
    ? resolvedBudget
    : availableBudgetLevels[0] ?? 'medium';
  const activeBudgetLabel = EFFORT_LABELS[activeBudgetLevel];
  const activeBudgetIndex = Math.max(0, availableBudgetLevels.indexOf(activeBudgetLevel));
  const dotCount = Math.max(1, availableBudgetLevels.length);
  const dotSize = dotCount >= 4 ? 3 : 4;
  const dotGap = dotCount >= 4 ? 2 : 3;
  const canSetThinkingBudget =
    Boolean(sessionId) &&
    (Boolean(thinkingConfigId) || Boolean(selectedModelEntry?.variants.length) || Boolean(fallbackThinkingConfigId));

  const handleModelChange = useCallback(
    (value: string) => {
      setModelId(value);
      if (!sessionId || !canSetModel) return;

      const entry = modelCatalog.get(value);
      const availableEfforts = entry?.efforts ?? new Set<string>();
      const preferredEffort =
        (activeBudgetLevel && chooseEffortForBudget(activeBudgetLevel, availableEfforts)) ||
        currentEffort;
      const targetVariant =
        entry?.variants.find((variant) => variant.effort === preferredEffort) ??
        entry?.variants[0];
      const targetModelId = targetVariant?.id ?? value;

      if (modelConfigId) {
        const choice = modelConfigChoices.find((item) => String(item.value) === targetModelId);
        const targetValue = choice?.value ?? targetModelId;
        setConfigOptions((prev) =>
          prev.map((option) =>
            getConfigOptionId(option) === modelConfigId
              ? { ...option, value: targetValue, currentValue: targetValue }
              : option
          )
        );
        void window.electronAPI.acpSetConfigOption?.({
          sessionId,
          configId: modelConfigId,
          value: targetValue,
        }).then((res) => {
          if (!res?.success) {
            uiLog('model:setFailed', { modelId: targetModelId, error: res?.error });
          }
        });
        return;
      }

      setCurrentModelId(targetModelId);
      void window.electronAPI.acpSetModel?.({
        sessionId,
        modelId: targetModelId,
      }).then((res) => {
        if (!res?.success) {
          uiLog('model:setFailed', { modelId: targetModelId, error: res?.error });
        }
      });
    },
    [
      activeBudgetLevel,
      canSetModel,
      currentEffort,
      modelCatalog,
      modelConfigChoices,
      modelConfigId,
      sessionId,
      uiLog,
    ]
  );

  const handleThinkingBudgetClick = useCallback(() => {
    const next = nextBudgetLevel(activeBudgetLevel, availableBudgetLevels);
    setThinkingBudget(next);

    if (!canSetThinkingBudget) return;
    if (thinkingConfigId) {
      const targetChoice = thinkingConfigMapping.budgetToChoice.get(next);
      const targetValue = targetChoice?.value ?? next;
      if (targetValue === undefined) {
        uiLog('thinkingBudget:missingOption', { next, configId: thinkingConfigId });
        return;
      }
      if (targetChoice) {
        setConfigOptions((prev) =>
          prev.map((option) =>
            getConfigOptionId(option) === thinkingConfigId
              ? { ...option, value: targetChoice.value, currentValue: targetChoice.value }
              : option
          )
        );
      }
      void window.electronAPI.acpSetConfigOption?.({
        sessionId,
        configId: thinkingConfigId,
        value: targetValue,
      }).then((res) => {
        if (!res?.success) {
          uiLog('thinkingBudget:setFailed', { configId: thinkingConfigId, error: res?.error });
        }
      });
      return;
    }

    if (selectedModelEntry && selectedModelEntry.variants.length) {
      const desiredEffort = chooseEffortForBudget(next, selectedModelEntry.efforts);
      const targetVariant =
        selectedModelEntry.variants.find((variant) => variant.effort === desiredEffort) ??
        selectedModelEntry.variants[0];
      if (!targetVariant) return;
      setCurrentModelId(targetVariant.id);
      void window.electronAPI.acpSetModel?.({
        sessionId,
        modelId: targetVariant.id,
      }).then((res) => {
        if (!res?.success) {
          uiLog('thinkingBudget:setFailed', { modelId: targetVariant.id, error: res?.error });
        }
      });
      return;
    }

    const configId = fallbackThinkingConfigId;
    if (!configId) return;
    const targetValue = next;
    void window.electronAPI.acpSetConfigOption?.({
      sessionId,
      configId,
      value: targetValue,
    }).then((res) => {
      if (!res?.success) {
        uiLog('thinkingBudget:setFailed', { configId, error: res?.error });
      }
    });
  }, [
    activeBudgetLevel,
    canSetThinkingBudget,
    fallbackThinkingConfigId,
    availableBudgetLevels,
    sessionId,
    thinkingConfigId,
    thinkingConfigMapping.budgetToChoice,
    selectedModelEntry,
    uiLog,
  ]);
<<<<<<< HEAD
=======

  const handleCopyMessage = useCallback(
    async (messageId: string, text: string) => {
      if (!text) return;
      if (typeof navigator === 'undefined' || !navigator.clipboard?.writeText) {
        console.error('Clipboard API not available in this environment');
        return;
      }
      try {
        await navigator.clipboard.writeText(text);
        setCopiedMessageId(messageId);
        if (copyResetRef.current !== null) {
          window.clearTimeout(copyResetRef.current);
        }
        copyResetRef.current = window.setTimeout(() => {
          setCopiedMessageId(null);
          copyResetRef.current = null;
        }, 2000);
      } catch (error) {
        console.error('Failed to copy message', error);
        setCopiedMessageId(null);
      }
    },
    [] // eslint-disable-line react-hooks/exhaustive-deps -- Intentionally empty to avoid recreating callback; uses latest state via setState
  );
>>>>>>> e1525b79

  const renderContentBlocks = (
    blocks: ContentBlock[],
    options?: { compact?: boolean; maxPreviewChars?: number }
  ) => {
    const isCompact = Boolean(options?.compact);
    const previewLimit = options?.maxPreviewChars ?? 200;
    return blocks.map((block, index) => {
      if (block.type === 'text') {
        const text = block.text || '';
        const clipped = isCompact ? truncateText(text, previewLimit) : text;
        return (
          <p
            key={index}
            className={
              isCompact
                ? 'whitespace-pre-wrap text-xs text-muted-foreground'
                : 'whitespace-pre-wrap text-sm leading-relaxed'
            }
          >
            {clipped}
          </p>
        );
      }
      if (block.type === 'image' && block.data && block.mimeType) {
        return (
          <img
            key={index}
            src={`data:${block.mimeType};base64,${block.data}`}
            alt={block.title || 'image'}
            className="max-h-64 rounded-md border"
          />
        );
      }
      if (block.type === 'audio' && block.data && block.mimeType) {
        return (
          <audio key={index} controls className="w-full">
            <source src={`data:${block.mimeType};base64,${block.data}`} />
          </audio>
        );
      }
      if (block.type === 'resource' || block.type === 'resource_link') {
        const resource = block.resource || {};
        const uri = (resource.uri as string | undefined) || block.uri || '';
        const label =
          resource.title ||
          resource.name ||
          block.title ||
          block.name ||
          uri ||
          'resource';
        const previewText = (resource.text as string | undefined) || block.text;
        const isFile = uri.startsWith('file://');
        const filePath = isFile ? fromFileUri(uri) : '';
        const displayLabel = isFile && filePath ? formatPath(filePath) || label : label;
        const displayLabelText = truncateText(displayLabel, 160);
        return (
          <div
            key={index}
            className={`flex items-center justify-between gap-2 text-xs ${
              isCompact ? 'text-muted-foreground/90' : 'text-muted-foreground'
            }`}
          >
            <div className="min-w-0">
              <div className="overflow-hidden whitespace-nowrap">{displayLabelText}</div>
              {block.type === 'resource' && previewText ? (
                <div className="mt-1 text-[11px] text-muted-foreground/80">
                  {truncateText(previewText, previewLimit)}
                </div>
              ) : null}
            </div>
            <div className="flex items-center gap-2">
              {uri ? (
                <button
                  type="button"
                  onClick={() => {
                    if (uri.startsWith('http')) {
                      window.electronAPI.openExternal(uri);
                      return;
                    }
                    if (isFile) {
                      const filePath = decodeURIComponent(uri.replace('file://', ''));
                      window.electronAPI.openIn({ app: 'finder', path: filePath });
                    }
                  }}
                  className="text-xs text-foreground underline"
                >
                  Open
                </button>
              ) : null}
            </div>
          </div>
        );
      }
      return (
        <pre key={index} className="whitespace-pre-wrap text-xs text-muted-foreground">
          {JSON.stringify(block, null, 2)}
        </pre>
      );
    });
  };

  const ActionRow: React.FC<{
    id: string;
    icon: React.ReactNode;
    label: string;
    target?: string;
    leftMeta?: React.ReactNode;
    meta?: React.ReactNode;
    status?: string;
    expanded?: boolean;
    onToggle?: () => void;
    children?: React.ReactNode;
  }> = ({ id, icon, label, target, leftMeta, meta, status, expanded, onToggle, children }) => {
    const showStatus =
      status !== undefined && ['failed', 'cancelled', 'error'].includes(status);
    const statusClass =
      status && statusStyles[status]
        ? statusStyles[status]
        : 'text-muted-foreground bg-muted/40 border-border';
    return (
      <div data-action-id={id} className="rounded-md">
        <button
          type="button"
          onClick={onToggle}
          aria-expanded={expanded}
          className="group flex w-full min-w-0 items-center gap-2 overflow-hidden rounded-md px-3 py-2 text-left transition-colors hover:bg-muted/30"
        >
          <span className="relative flex h-4 w-4 items-center justify-center text-muted-foreground">
            <span className="transition-opacity group-hover:opacity-0">{icon}</span>
            <Plus className="absolute inset-0 h-4 w-4 opacity-0 transition-opacity group-hover:opacity-100" />
          </span>
          <span className="min-w-0 flex-1 overflow-hidden text-sm">
            <span className="font-medium text-foreground">{label}</span>
            {(target || leftMeta) ? (
              <span className="ml-2 inline-flex min-w-0 items-center gap-2 overflow-hidden text-muted-foreground">
                {target ? (
                  <span className="overflow-hidden whitespace-nowrap">{target}</span>
                ) : null}
                {leftMeta ? <span className="flex items-center gap-2">{leftMeta}</span> : null}
              </span>
            ) : null}
          </span>
          <span className="flex shrink-0 items-center gap-2 text-xs text-muted-foreground">
            {meta}
            {showStatus ? (
              <span className={`rounded-full border px-2 py-0.5 text-[11px] font-medium ${statusClass}`}>
                {status.replace('_', ' ')}
              </span>
            ) : null}
          </span>
        </button>
        {expanded && children ? (
          <div className="px-3 pb-2 pt-1">
            <div className="inline-block max-w-full rounded-md border border-border/40 bg-muted/10 px-2.5 py-1.5">
              {children}
            </div>
          </div>
        ) : null}
      </div>
    );
  };

  const renderDiffPreview = (diff: DiffPreview) => {
    if (!diff.lines.length) return null;
    const pathLabel = diff.path ? truncateText(diff.path, 160) : null;
    return (
      <div className="rounded-md px-1">
        {pathLabel ? (
          <div className="mb-1 overflow-hidden whitespace-nowrap text-[11px] text-muted-foreground">
            {pathLabel}
          </div>
        ) : null}
        <div className="space-y-0.5 font-mono text-xs">
          {diff.lines.map((line, idx) => {
            const style =
              line.type === 'add'
                ? 'text-emerald-700 bg-emerald-50/70 dark:text-emerald-300 dark:bg-emerald-900/30'
                : line.type === 'del'
                  ? 'text-red-700 bg-red-50/70 dark:text-red-300 dark:bg-red-900/30'
                  : 'text-muted-foreground';
            const prefix = line.type === 'add' ? '+' : line.type === 'del' ? '-' : ' ';
            return (
              <div key={idx} className={`flex gap-2 rounded px-1 ${style}`}>
                <span className="w-3 select-none">{prefix}</span>
                <span className="min-w-0 flex-1 whitespace-pre-wrap break-words">
                  {line.text || ' '}
                </span>
              </div>
            );
          })}
        </div>
        {diff.truncated ? (
          <div className="mt-1 text-[11px] text-muted-foreground">Diff truncated</div>
        ) : null}
      </div>
    );
  };

  const renderToolCall = (toolCallId: string, options?: { showLoading?: boolean }) => {
    const toolCall = toolCalls[toolCallId];
    if (!toolCall) return null;
    const status = toolCall.status || 'pending';
    const expandedKey = `tool-${toolCallId}`;
    const expanded = Boolean(expandedItems[expandedKey]);
    const kindLabel = `${toolCall.title || ''} ${toolCall.kind || ''}`.toLowerCase();
    const diffItems = (toolCall.content?.filter((item) => item.type === 'diff') ||
      []) as Array<{
      type: 'diff';
      path?: string;
      oldText?: string;
      newText?: string;
      original?: string;
      updated?: string;
    }>;
    const terminalItems =
      (toolCall.content?.filter((item) => item.type === 'terminal') as
        | Array<{ type: 'terminal'; terminalId: string }>
        | undefined) || [];
    const contentBlocks =
      (toolCall.content?.filter((item) => item.type === 'content') as
        | Array<{ type: 'content'; content: ContentBlock }>
        | undefined) || [];

    const diffPreviews: DiffPreview[] = diffItems.map((item) => {
      const before = (item as any).oldText ?? (item as any).original ?? '';
      const after = (item as any).newText ?? (item as any).updated ?? '';
      const preview = buildDiffPreview(String(before ?? ''), String(after ?? ''));
      return { ...preview, path: formatPath(item.path) };
    });

    const diffTotals = diffPreviews.reduce(
      (acc, diff) => ({
        additions: acc.additions + diff.additions,
        deletions: acc.deletions + diff.deletions,
      }),
      { additions: 0, deletions: 0 }
    );

    const parsedInput = safeJsonParse(toolCall.rawInput);
    const command = parsedInput?.command
      ? [parsedInput.command, ...(Array.isArray(parsedInput.args) ? parsedInput.args : [])].join(' ')
      : null;
    const query =
      parsedInput?.query || parsedInput?.search || parsedInput?.input || parsedInput?.prompt;

    const contentPaths = contentBlocks
      .map((item) => {
        const block = item.content;
        const resource = block.resource || {};
        const uri = (resource.uri as string | undefined) || block.uri;
        if (uri?.startsWith('file://')) return formatPath(fromFileUri(uri));
        return null;
      })
      .filter(Boolean) as string[];
    const locationPath = formatPath(toolCall.locations?.[0]?.path);
    const diffPath = formatPath(diffItems.find((item) => item.path)?.path);
    const rawPath = formatPath(parsedInput?.path || parsedInput?.filePath || parsedInput?.filepath);
    const primaryPath = diffPath || locationPath || contentPaths[0] || rawPath;

    const hasTerminal = terminalItems.length > 0 || Boolean(command);
    const hasDiff = diffItems.length > 0;
    const hasHttpResources = contentBlocks.some((item) => {
      const block = item.content;
      const resource = block.resource || {};
      const uri = (resource.uri as string | undefined) || block.uri || '';
      return uri.startsWith('http://') || uri.startsWith('https://');
    });

    let action = 'tool';
    if (hasDiff || /write|edit|modify|update|patch|diff/.test(kindLabel)) {
      action = 'edit';
    } else if (hasTerminal || /terminal|run|exec|command/.test(kindLabel)) {
      action = 'run';
    } else if (/read|view|open/.test(kindLabel) || primaryPath) {
      action = 'view';
    } else if (/search|browse|research|web/.test(kindLabel) || hasHttpResources) {
      action = 'research';
    }

    const icon =
      action === 'edit' ? (
        <Pencil className="h-4 w-4" />
      ) : action === 'run' ? (
        <Terminal className="h-4 w-4" />
      ) : action === 'view' ? (
        <FileText className="h-4 w-4" />
      ) : action === 'research' ? (
        <Search className="h-4 w-4" />
      ) : (
        <Sparkles className="h-4 w-4" />
      );

    const label = action === 'tool' ? toolCall.title || toolCall.kind || 'Tool' : action;
    const target =
      action === 'run'
        ? command || primaryPath
        : action === 'research'
          ? query || toolCall.title || primaryPath
          : action === 'tool'
            ? primaryPath || query
            : primaryPath || toolCall.title || toolCall.kind;
    const displayTarget = target
      ? truncateText(collapseWhitespace(String(target)), 160)
      : undefined;
    const leftMeta = hasDiff ? (
      <>
        <span className="text-emerald-600">+{diffTotals.additions}</span>
        <span className="text-red-600">-{diffTotals.deletions}</span>
      </>
    ) : null;

    let meta: React.ReactNode = null;
    if (action === 'view') {
      const text = extractPrimaryText(contentBlocks.map((item) => item.content));
      if (text) {
        const count = splitLines(text).length;
        meta = <span>{count} lines</span>;
      }
    } else if (action === 'research') {
      const sources = contentBlocks.filter((item) => {
        const block = item.content;
        const resource = block.resource || {};
        const uri = (resource.uri as string | undefined) || block.uri || '';
        return uri.startsWith('http://') || uri.startsWith('https://');
      }).length;
      if (sources) meta = <span>{sources} sources</span>;
    }

    const showLoading = Boolean(options?.showLoading);

    return (
      <div key={expandedKey} className="space-y-1">
        <ActionRow
          id={expandedKey}
          icon={icon}
          label={label}
          target={displayTarget}
          leftMeta={leftMeta}
          meta={meta}
          status={status}
          expanded={expanded}
          onToggle={() => toggleExpanded(expandedKey)}
        >
          <div className="space-y-2 text-sm text-foreground">
            {diffPreviews.length ? (
              <div className="space-y-2">
                {diffPreviews.map((diff, idx) => (
                  <div key={`${diff.path || 'diff'}-${idx}`}>{renderDiffPreview(diff)}</div>
                ))}
              </div>
            ) : null}
            {contentBlocks.length ? (
              <div className="space-y-2">
                {contentBlocks.map((item, idx) => (
                  <div key={idx}>
                    {renderContentBlocks([item.content], {
                      compact: true,
                      maxPreviewChars: 280,
                    })}
                  </div>
                ))}
              </div>
            ) : null}
            {terminalItems.length ? (
              <div className="space-y-2">
                {terminalItems.map((item, idx) => {
                  const output = terminalOutputs[item.terminalId] || '';
                  const tail = getTailLines(output, 60);
                  return (
                    <div
                      key={`${item.terminalId}-${idx}`}
                      className="rounded-md bg-black/90 px-3 py-2 text-xs text-white"
                    >
                      <div className="mb-1 text-[11px] uppercase tracking-wide text-white/60">
                        Terminal output
                      </div>
                      <pre className="max-h-60 overflow-auto whitespace-pre-wrap break-words">
                        {tail.lines.join('\n')}
                      </pre>
                      {tail.truncated ? (
                        <div className="mt-1 text-[11px] text-white/60">Output truncated</div>
                      ) : null}
                    </div>
                  );
                })}
              </div>
            ) : null}
          </div>
        </ActionRow>
        {showLoading ? <LoadingTimer label={runTimerLabel} /> : null}
      </div>
    );
  };

  const renderPermission = (request: PermissionRequest) => {
    const toolTitle =
      request.toolCall?.title ||
      request.toolCall?.kind ||
      (request as any).title ||
      'Permission required';
    return (
      <div key={request.requestId} className="rounded-md border border-destructive/40 bg-destructive/10 p-4 text-sm text-destructive">
        <div className="flex items-start gap-2">
          <AlertTriangle className="mt-0.5 h-4 w-4" />
          <div className="space-y-1">
            <div className="font-semibold">{toolTitle}</div>
            <div className="text-xs text-destructive/90">
              This tool call requires explicit approval.
            </div>
            <div className="mt-2 flex flex-wrap gap-2">
              {request.options?.length ? (
                request.options.map((option) => (
                  <Button
                    key={option.id}
                    size="sm"
                    variant="secondary"
                    className="h-7"
                    onClick={() => handlePermissionChoice(request.requestId, option.id)}
                  >
                    {option.label}
                    {option.kind ? ` (${option.kind})` : ''}
                  </Button>
                ))
              ) : (
                <Button
                  size="sm"
                  variant="secondary"
                  className="h-7"
                  onClick={() => handlePermissionChoice(request.requestId, 'approve')}
                >
                  Allow
                </Button>
              )}
              <Button
                size="sm"
                variant="ghost"
                className="h-7"
                onClick={() => handlePermissionChoice(request.requestId, null)}
              >
                Cancel
              </Button>
            </div>
          </div>
        </div>
      </div>
    );
  };

  const renderToolThoughtGroup = (
    groupId: string,
    buffer: FeedItem[],
    expanded: boolean,
    showLoading: boolean
  ) => {
    const toolCount = buffer.filter((item) => item.type === 'tool').length;
    const thoughtCount = buffer.filter(
      (item) => item.type === 'message' && item.messageKind === 'thought'
    ).length;
    if (!toolCount && !thoughtCount) return null;
    const parts: string[] = [];
    if (toolCount) parts.push(pluralize(toolCount, 'tool call'));
    if (thoughtCount) parts.push(pluralize(thoughtCount, 'thought'));
    return (
      <div key={groupId} className="rounded-md">
        <button
          type="button"
          onClick={() => toggleExpanded(groupId)}
          aria-expanded={expanded}
          className="group flex items-center gap-2 rounded-md px-3 py-1 text-xs text-muted-foreground transition-colors hover:bg-muted/20 hover:text-foreground"
        >
          <ChevronRight
            className={`h-3.5 w-3.5 transition-transform ${
              expanded ? 'rotate-90' : ''
            }`}
          />
          <span>{parts.join(', ')}</span>
        </button>
        {expanded ? (
          <div className="mt-1 space-y-2">
            {buffer.map((item) => {
              if (item.type === 'tool') {
                return renderToolCall(item.toolCallId, {
                  showLoading: showLoading && item.toolCallId === latestToolCallId,
                });
              }
              if (item.type === 'message' && item.messageKind === 'thought') {
                return renderThoughtMessage(item);
              }
              return null;
            })}
          </div>
        ) : null}
        {showLoading && !expanded ? (
          <div className="mt-1">
            <LoadingTimer label={runTimerLabel} />
          </div>
        ) : null}
      </div>
    );
  };

  const renderThoughtMessage = (item: Extract<FeedItem, { type: 'message' }>) => {
    const expandedKey = `thought-${item.id}`;
    const expanded = Boolean(expandedItems[expandedKey]);
    const text = extractPrimaryText(item.blocks).trim();
    const summary = text ? truncateText(text.split('\n')[0], 120) : 'Thinking...';
    return (
      <ActionRow
        key={expandedKey}
        id={expandedKey}
        icon={<Brain className="h-4 w-4" />}
        label="thinking"
        target={summary}
        expanded={expanded}
        onToggle={() => toggleExpanded(expandedKey)}
      >
        <div className={item.streaming ? 'shimmer-text' : ''}>
          {renderContentBlocks(item.blocks, { compact: true, maxPreviewChars: 800 })}
        </div>
      </ActionRow>
    );
  };

  const renderMessage = (item: Extract<FeedItem, { type: 'message' }>) => {
    if (item.messageKind === 'thought') {
      return renderThoughtMessage(item);
    }
    const isUser = item.role === 'user';
    const isSystem = item.role === 'system';
    const wrapperClass = isSystem
      ? 'flex justify-center'
      : isUser
        ? 'flex justify-end'
        : 'flex justify-start';
    const base = isSystem
      ? 'max-w-[80%] rounded-full border border-border/60 bg-muted/40 px-3 py-1 text-xs text-muted-foreground'
      : isUser
        ? 'max-w-[75%] rounded-2xl border border-sky-500/40 bg-sky-600 px-4 py-3 text-white shadow-sm dark:bg-sky-500/80'
        : 'max-w-[80%] text-sm text-foreground';
    const showFooter =
      item.role === 'assistant' &&
      !item.messageKind &&
      typeof item.runDurationMs === 'number';
    const messageText = showFooter ? buildCopyText(item.blocks) : '';
    const CopyIcon = copiedMessageId === item.id ? Check : Copy;
    return (
      <div key={item.id} className={wrapperClass}>
        <div className={base}>
          <div className={item.streaming && !isUser ? 'shimmer-text' : ''}>
            {renderContentBlocks(item.blocks)}
          </div>
          {showFooter ? (
            <div className="mt-2 flex items-center gap-3 text-xs text-muted-foreground">
              <span className="tabular-nums">{formatDuration(item.runDurationMs ?? 0)}</span>
              <button
                type="button"
                className="inline-flex items-center gap-1 rounded border border-border/60 bg-background/80 px-2 py-0.5 text-[11px] text-foreground hover:bg-background"
                onClick={() => handleCopyMessage(item.id, messageText)}
                disabled={!messageText}
              >
                <CopyIcon className="h-3 w-3" />
                <span>{copiedMessageId === item.id ? 'Copied' : 'Copy'}</span>
              </button>
            </div>
          ) : null}
        </div>
      </div>
    );
  };

  return (
    <div className={`flex h-full flex-col bg-white dark:bg-gray-900 ${className || ''}`}>
      <div className="flex min-h-0 flex-1 flex-col">
        <div className="px-6">
          <div className="mx-auto max-w-4xl space-y-2">
            {isProviderInstalled === false ? (
              <InstallBanner
                provider={provider as any}
                installCommand={getInstallCommandForProvider(provider as any)}
                onRunInstall={runInstallCommand}
                onOpenExternal={(url) => window.electronAPI.openExternal(url)}
              />
            ) : null}
          </div>
        </div>

        {plan && plan.length ? (
          <div className="px-6 pt-3">
            <div className="mx-auto max-w-4xl rounded-md border border-border bg-muted/20 p-3 text-sm">
              <button
                type="button"
                className="flex w-full items-center justify-between text-left text-xs font-semibold uppercase tracking-wide text-muted-foreground"
                onClick={() => setShowPlan((v) => !v)}
              >
                Plan
                <ChevronDown className={`h-3.5 w-3.5 transition ${showPlan ? 'rotate-180' : ''}`} />
              </button>
              {showPlan ? (
                <div className="mt-2 space-y-2">
                  {plan.map((entry, idx) => (
                    <div key={idx} className="flex items-start gap-2 text-sm text-foreground">
                      <Circle className="mt-0.5 h-3 w-3 text-muted-foreground" />
                      <div>
                        <div className="flex flex-wrap items-center gap-2">
                          <span>{entry.content || ''}</span>
                          {entry.priority ? (
                            <span className="rounded border border-border px-1.5 py-0.5 text-[10px] uppercase tracking-wide text-muted-foreground">
                              {entry.priority}
                            </span>
                          ) : null}
                        </div>
                        {entry.status ? (
                          <div className="text-xs text-muted-foreground">{entry.status}</div>
                        ) : null}
                      </div>
                    </div>
                  ))}
                </div>
              ) : null}
            </div>
          </div>
        ) : null}

        <div className="mt-4 min-h-0 flex-1 overflow-y-auto px-6">
          <div className="mx-auto flex max-w-4xl flex-col gap-3 pb-8">
            {(() => {
              const rendered: React.ReactNode[] = [];
              let buffer: FeedItem[] = [];

              const flushInline = () => {
                if (!buffer.length) return;
                buffer.forEach((item) => {
                  if (item.type === 'tool') {
                    rendered.push(
                      renderToolCall(item.toolCallId, {
                        showLoading: showInlineToolLoading && item.toolCallId === latestToolCallId,
                      })
                    );
                  }
                  if (item.type === 'message' && item.messageKind === 'thought') {
                    rendered.push(renderThoughtMessage(item));
                  }
                });
                buffer = [];
              };

              const canCollapseBuffer = (
                assistantItem: Extract<FeedItem, { type: 'message' }>
              ) => {
                if (!buffer.length) return false;
                if (assistantItem.streaming) return false;
                for (const item of buffer) {
                  if (item.type === 'tool') {
                    const status = toolCalls[item.toolCallId]?.status;
                    if (!status || !['completed', 'failed', 'cancelled'].includes(status)) {
                      return false;
                    }
                  }
                  if (item.type === 'message' && item.messageKind === 'thought') {
                    if (item.streaming) return false;
                  }
                }
                return true;
              };

              feed.forEach((item) => {
                if (
                  (item.type === 'tool') ||
                  (item.type === 'message' && item.messageKind === 'thought')
                ) {
                  buffer.push(item);
                  return;
                }

                if (item.type === 'message' && item.role === 'assistant') {
                  const shouldCollapse = canCollapseBuffer(item);
                  if (!shouldCollapse) {
                    flushInline();
                  } else {
                    const groupId = `tools-${item.id}`;
                    const expanded = Boolean(expandedItems[groupId]);
                    const hasLatest =
                      showInlineToolLoading &&
                      Boolean(
                        latestToolCallId &&
                          buffer.some(
                            (buffered) =>
                              buffered.type === 'tool' &&
                              buffered.toolCallId === latestToolCallId
                          )
                      );
                    rendered.push(renderToolThoughtGroup(groupId, buffer, expanded, hasLatest));
                    buffer = [];
                  }
                  rendered.push(renderMessage(item));
                  return;
                }

                flushInline();

                if (item.type === 'message') {
                  rendered.push(renderMessage(item));
                  return;
                }
                if (item.type === 'permission') {
                  const request = permissions[item.requestId];
                  rendered.push(request ? renderPermission(request) : null);
                  return;
                }
              });

              flushInline();
              return rendered;
            })()}
            {showBottomLoading ? <LoadingTimer label={runTimerLabel} /> : null}
            <div ref={bottomRef} />
          </div>
        </div>

        <div className="bg-transparent px-6 py-4">
          <div className="mx-auto max-w-4xl space-y-3">
            {commandSuggestions.length ? (
              <div className="rounded-lg border border-border/60 bg-background/90 p-2 text-xs text-muted-foreground shadow-sm">
                {commandSuggestions.map((cmd) => (
                  <button
                    key={cmd.name}
                    type="button"
                    className="flex w-full items-start gap-2 rounded px-2 py-1 text-left hover:bg-muted/40"
                    onClick={() => setInput(`/${cmd.name} `)}
                  >
                    <span className="font-medium text-foreground">/{cmd.name}</span>
                    {cmd.description ? (
                      <span className="text-muted-foreground">{cmd.description}</span>
                    ) : null}
                    {cmd.hint ? (
                      <span className="text-muted-foreground/70">- {cmd.hint}</span>
                    ) : null}
                  </button>
                ))}
              </div>
            ) : null}
            <div className="relative rounded-xl border border-border/60 bg-background/90 shadow-sm backdrop-blur-sm">
              {sessionError ? (
                <div className="absolute -top-16 left-4 right-4 z-10 flex items-start gap-2 rounded-md border border-destructive/40 bg-destructive/95 px-3 py-2 text-xs text-destructive-foreground shadow-sm">
                  <AlertTriangle className="mt-0.5 h-4 w-4" />
                  <div>
                    <div className="font-semibold">ACP session failed</div>
                    <div>{sessionError}</div>
                  </div>
                </div>
              ) : null}
              <input
                ref={fileInputRef}
                type="file"
                hidden
                multiple
                onChange={(event) => {
                  if (!event.target.files) return;
                  void handleFiles(event.target.files);
                  event.target.value = '';
                }}
              />
              <div className="px-4 pt-4">
                <textarea
                  ref={textareaRef}
                  value={input}
                  onChange={(event) => setInput(event.target.value)}
                  placeholder="Ask to make changes..."
                  rows={1}
                  className="w-full resize-none overflow-y-auto bg-transparent text-sm leading-relaxed text-foreground selection:bg-primary/20 placeholder:text-muted-foreground focus:outline-none"
                  style={{ minHeight: '40px', maxHeight: '200px' }}
                  onKeyDown={(event) => {
                    if (event.key === 'Enter' && !event.shiftKey) {
                      event.preventDefault();
                      void handleSend();
                    }
                  }}
                  onDrop={(event) => {
                    event.preventDefault();
                    if (event.dataTransfer?.files?.length) {
                      void handleFiles(event.dataTransfer.files);
                    }
                  }}
                  onDragOver={(event) => event.preventDefault()}
                  spellCheck={false}
                />
              </div>
              {attachments.length ? (
                <div className="flex flex-wrap items-center gap-2 px-4 pt-2">
                  {attachments.map((att) => (
                    <div
                      key={att.id}
                      className="inline-flex items-center gap-2 rounded-md border border-border/60 bg-muted/30 px-2 py-1 text-xs"
                    >
                      <span className="truncate">{att.name}</span>
                      <button
                        type="button"
                        className="text-muted-foreground hover:text-foreground"
                        onClick={() => removeAttachment(att.id)}
                        aria-label="Remove attachment"
                      >
                        <Trash2 className="h-3 w-3" />
                      </button>
                    </div>
                  ))}
                </div>
              ) : null}
              <div className="flex items-center justify-between gap-3 px-4 pb-3 pt-3">
                <div className="flex items-center gap-2">
                  <button
                    type="button"
                    className="inline-flex h-8 cursor-default items-center gap-1.5 rounded-md border border-border/60 bg-background/90 px-2.5 text-xs font-medium text-foreground shadow-sm"
                  >
                    <OpenAIIcon className="h-3.5 w-3.5" />
                    <span>Codex</span>
                  </button>
                  <Select value={resolvedModelValue} onValueChange={handleModelChange}>
                    <SelectTrigger
                      disabled={!canSetModel || modelOptions.length === 0}
                      className="h-8 w-auto rounded-md border border-border/60 bg-background/90 px-2.5 text-xs text-foreground shadow-sm"
                    >
                      <SelectValue
                        placeholder={modelOptions.length ? 'Model' : 'Model (not supported)'}
                      />
                    </SelectTrigger>
                    <SelectContent>
                      {modelOptions.length ? (
                        modelOptions.map((option) => (
                          <SelectItem key={option.id} value={option.id}>
                            {option.label}
                          </SelectItem>
                        ))
                      ) : (
                        <SelectItem value="__empty" disabled>
                          No models available
                        </SelectItem>
                      )}
                    </SelectContent>
                  </Select>
                  <button
                    type="button"
                    onClick={() => setPlanModeEnabled((prev) => !prev)}
                    aria-pressed={planModeEnabled}
                    title={
                      planModeEnabled
                        ? 'Plan mode: read-only'
                        : 'Full access'
                    }
                    className={`flex h-8 items-center justify-center rounded-md px-2 text-muted-foreground transition ${
                      planModeEnabled
                        ? 'bg-sky-100/70 text-sky-700 hover:bg-sky-100/90 dark:bg-sky-500/10 dark:text-sky-200 dark:hover:bg-sky-500/15'
                        : 'bg-transparent hover:bg-muted/40 hover:text-foreground'
                    }`}
                  >
                    <Clipboard className="h-4 w-4" />
                  </button>
                  <button
                    type="button"
                    onClick={handleThinkingBudgetClick}
                    title={
                      canSetThinkingBudget
                        ? `Thinking budget: ${activeBudgetLabel}`
                        : `Thinking budget: ${activeBudgetLabel} (not supported)`
                    }
                    aria-label={`Thinking budget: ${activeBudgetLabel}`}
                    disabled={!canSetThinkingBudget}
                    className="flex h-8 items-center gap-2 rounded-md bg-violet-100/70 px-2 text-xs font-medium text-violet-700 transition hover:bg-violet-100/90 disabled:cursor-not-allowed disabled:opacity-60 dark:bg-violet-500/10 dark:text-violet-200 dark:hover:bg-violet-500/15"
                  >
                    <Brain className="h-4 w-4" />
                    <span
                      className="flex flex-col-reverse items-center justify-center"
                      style={{ gap: `${dotGap}px` }}
                      aria-hidden="true"
                    >
                      {Array.from({ length: dotCount }).map((_, idx) => (
                        <span
                          key={`thinking-dot-${idx}`}
                          style={{ width: `${dotSize}px`, height: `${dotSize}px` }}
                          className={`rounded-full ${
                            idx <= activeBudgetIndex ? 'bg-current' : 'bg-muted-foreground/30'
                          }`}
                        />
                      ))}
                    </span>
                    <span className="text-xs font-medium">{activeBudgetLabel}</span>
                  </button>
                </div>
                <div className="flex items-center gap-2">
                  <Button
                    type="button"
                    size="icon"
                    variant="ghost"
                    className="h-8 w-8 rounded-md bg-background/90 text-muted-foreground hover:bg-background hover:text-foreground"
                    onClick={handleAttachClick}
                    disabled={!sessionId}
                  >
                    <Paperclip className="h-4 w-4" />
                  </Button>
                  <Button
                    type="button"
                    size="icon"
                    onClick={isRunning ? handleCancel : handleSend}
                    className="h-8 w-8 rounded-md"
                    disabled={!sessionId || (isRunning ? false : !canSend)}
                    variant={isRunning ? 'secondary' : 'default'}
                  >
                    {isRunning ? (
                      <Square className="h-4 w-4" />
                    ) : (
                      <ArrowUp className="h-4 w-4" />
                    )}
                  </Button>
                </div>
              </div>
            </div>
            {commandHint ? (
              <div className="text-xs text-muted-foreground">
                Hint: {commandHint}
              </div>
            ) : null}
          </div>
        </div>
      </div>
    </div>
  );
};

export default AcpChatInterface;

async function readFileAsDataUrl(file: File): Promise<string | null> {
  return new Promise((resolve) => {
    const reader = new FileReader();
    reader.onload = () => resolve(typeof reader.result === 'string' ? reader.result : null);
    reader.onerror = () => resolve(null);
    reader.readAsDataURL(file);
  });
}

async function readFileAsText(file: File): Promise<string | null> {
  return new Promise((resolve) => {
    const reader = new FileReader();
    reader.onload = () => resolve(typeof reader.result === 'string' ? reader.result : null);
    reader.onerror = () => resolve(null);
    reader.readAsText(file);
  });
}<|MERGE_RESOLUTION|>--- conflicted
+++ resolved
@@ -38,10 +38,7 @@
 import { Spinner } from './ui/spinner';
 import { getInstallCommandForProvider } from '@shared/providers/registry';
 import { extractCurrentModelId, extractModelsFromPayload } from '@shared/acpUtils';
-<<<<<<< HEAD
-=======
 import type { AcpConfigOption, AcpModel } from '@shared/types/acp';
->>>>>>> e1525b79
 import {
   Select,
   SelectContent,
@@ -383,7 +380,6 @@
   cancelled: 'text-gray-600 bg-gray-100 border-gray-200',
 };
 
-<<<<<<< HEAD
 type AcpConfigOption = {
   id?: string;
   name?: string;
@@ -400,8 +396,6 @@
   allowedValues?: any[];
 };
 
-=======
->>>>>>> e1525b79
 type ConfigChoice = {
   value: unknown;
   label?: string;
@@ -409,7 +403,6 @@
   description?: string;
 };
 
-<<<<<<< HEAD
 type AcpModel = {
   id?: string;
   name?: string;
@@ -420,8 +413,6 @@
   model?: string;
 };
 
-=======
->>>>>>> e1525b79
 type ModelOption = {
   id: string;
   label: string;
@@ -1730,8 +1721,6 @@
     selectedModelEntry,
     uiLog,
   ]);
-<<<<<<< HEAD
-=======
 
   const handleCopyMessage = useCallback(
     async (messageId: string, text: string) => {
@@ -1757,7 +1746,6 @@
     },
     [] // eslint-disable-line react-hooks/exhaustive-deps -- Intentionally empty to avoid recreating callback; uses latest state via setState
   );
->>>>>>> e1525b79
 
   const renderContentBlocks = (
     blocks: ContentBlock[],
