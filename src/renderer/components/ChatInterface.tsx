--- conflicted
+++ resolved
@@ -2,6 +2,7 @@
 import { ExternalLink, Globe, Database, Server, ChevronDown } from 'lucide-react';
 import { AnimatePresence, motion, useReducedMotion } from 'motion/react';
 import ContainerStatusBadge from './ContainerStatusBadge';
+import { useToast } from '../hooks/use-toast';
 import { useTheme } from '../hooks/useTheme';
 import { TerminalPane } from './TerminalPane';
 import InstallBanner from './InstallBanner';
@@ -43,6 +44,7 @@
   className,
   initialProvider,
 }) => {
+  const { toast } = useToast();
   const { effectiveTheme } = useTheme();
   const [isProviderInstalled, setIsProviderInstalled] = useState<boolean | null>(null);
   const [providerStatuses, setProviderStatuses] = useState<
@@ -466,8 +468,6 @@
     };
   }, [task.id]);
 
-  const multiAgentEnabled = workspace.metadata?.multiAgent?.enabled === true;
-
   const containerStatusNode = useMemo(() => {
     const state = containerState;
     if (!state?.runId) return null;
@@ -489,11 +489,7 @@
       return a.host - b.host;
     });
 
-    const ServiceIcon: React.FC<{ name: string; port: number; workspacePath: string }> = ({
-      name,
-      port,
-      workspacePath,
-    }) => {
+    const ServiceIcon: React.FC<{ name: string; port: number }> = ({ name, port }) => {
       const [src, setSrc] = React.useState<string | null>(null);
       React.useEffect(() => {
         let cancelled = false;
@@ -505,11 +501,7 @@
             const res = await api.resolveServiceIcon({
               service: name,
               allowNetwork: true,
-<<<<<<< HEAD
-              workspacePath,
-=======
               taskPath: task.path,
->>>>>>> 21d64e2d
             });
             if (!cancelled && res?.ok && typeof res.dataUrl === 'string') setSrc(res.dataUrl);
           } catch {}
@@ -517,7 +509,7 @@
         return () => {
           cancelled = true;
         };
-      }, [name, workspacePath]);
+      }, [name]);
       if (src) return <img src={src} alt="" className="h-3.5 w-3.5 rounded-sm" />;
       const webPorts = new Set([80, 443, 3000, 5173, 8080, 8000]);
       const dbPorts = new Set([5432, 3306, 27017, 1433, 1521]);
@@ -525,11 +517,7 @@
       if (dbPorts.has(port)) return <Database className="h-3.5 w-3.5" aria-hidden="true" />;
       return <Server className="h-3.5 w-3.5" aria-hidden="true" />;
     };
-<<<<<<< HEAD
-    const isMultiAgent = multiAgentEnabled;
-=======
     const isMultiAgent = task.metadata?.multiAgent?.enabled === true;
->>>>>>> 21d64e2d
     return (
       <div className="mt-4 px-6">
         <div className="mx-auto max-w-4xl rounded-md border border-border bg-muted/20 px-4 py-3 text-sm">
@@ -632,11 +620,7 @@
                       className="inline-flex items-center gap-1 rounded border border-border bg-background px-2 py-1"
                     >
                       <span className="inline-flex items-center gap-1.5 text-foreground">
-                        <ServiceIcon
-                          name={port.service}
-                          port={port.container}
-                          workspacePath={workspace.path}
-                        />
+                        <ServiceIcon name={port.service} port={port.container} />
                         <span className="font-medium">{port.service}</span>
                       </span>
                       <span>host {port.host}</span>
@@ -661,19 +645,7 @@
         </div>
       </div>
     );
-<<<<<<< HEAD
-  }, [
-    browser,
-    containerState,
-    multiAgentEnabled,
-    portsExpanded,
-    reduceMotion,
-    workspace.id,
-    workspace.path,
-  ]);
-=======
   }, [containerState, portsExpanded, reduceMotion, task.id, task.path]);
->>>>>>> 21d64e2d
 
   if (!isTerminal) {
     return null;
