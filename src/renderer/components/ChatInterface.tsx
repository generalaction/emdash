import React, { useEffect, useState, useMemo, useCallback } from 'react';
import { ExternalLink, Globe, Database, Server, ChevronDown } from 'lucide-react';
import { AnimatePresence, motion, useReducedMotion } from 'motion/react';
import ContainerStatusBadge from './ContainerStatusBadge';
import { useToast } from '../hooks/use-toast';
import { useTheme } from '../hooks/useTheme';
import { TerminalPane } from './TerminalPane';
import InstallBanner from './InstallBanner';
import { providerMeta } from '../providers/meta';
import ProviderBar from './ProviderBar';
import { useInitialPromptInjection } from '../hooks/useInitialPromptInjection';
import { usePlanMode } from '@/hooks/usePlanMode';
import { usePlanActivationTerminal } from '@/hooks/usePlanActivation';
import { log } from '@/lib/logger';
import { logPlanEvent } from '@/lib/planLogs';
import { type Provider } from '../types';
import { Task } from '../types/chat';
import {
  getContainerRunState,
  subscribeToTaskRunState,
  type ContainerRunState,
} from '@/lib/containerRuns';
import { useBrowser } from '@/providers/BrowserProvider';
import { useTaskTerminals } from '@/lib/taskTerminalsStore';
import { getInstallCommandForProvider } from '@shared/providers/registry';
import { useAutoScrollOnTaskSwitch } from '@/hooks/useAutoScrollOnTaskSwitch';

declare const window: Window & {
  electronAPI: {
    saveMessage: (message: any) => Promise<{ success: boolean; error?: string }>;
  };
};

interface Props {
  task: Task;
  projectName: string;
  className?: string;
  initialProvider?: Provider;
}

const ChatInterface: React.FC<Props> = ({
  task,
  projectName: _projectName,
  className,
  initialProvider,
}) => {
  const { toast } = useToast();
  const { effectiveTheme } = useTheme();
  const [isProviderInstalled, setIsProviderInstalled] = useState<boolean | null>(null);
  const [providerStatuses, setProviderStatuses] = useState<
    Record<string, { installed?: boolean; path?: string | null; version?: string | null }>
  >({});
  const [provider, setProvider] = useState<Provider>(initialProvider || 'codex');
  const currentProviderStatus = providerStatuses[provider];
  const browser = useBrowser();
  const [cliStartFailed, setCliStartFailed] = useState(false);
  const [containerState, setContainerState] = useState<ContainerRunState | undefined>(() =>
    getContainerRunState(task.id)
  );
  const reduceMotion = useReducedMotion();
  const terminalId = useMemo(() => `${provider}-main-${task.id}`, [provider, task.id]);
  const [portsExpanded, setPortsExpanded] = useState(false);
  const { activeTerminalId } = useTaskTerminals(task.id, task.path);

  // Auto-scroll to bottom when this task becomes active
  useAutoScrollOnTaskSwitch(true, task.id);

  // Unified Plan Mode (per task)
  const { enabled: planEnabled, setEnabled: setPlanEnabled } = usePlanMode(task.id, task.path);

  // Log transitions for visibility
  useEffect(() => {
    log.info('[plan] state changed', { taskId: task.id, enabled: planEnabled });
  }, [planEnabled, task.id]);

  // For terminal providers with native plan activation commands
  usePlanActivationTerminal({
    enabled: planEnabled,
    providerId: provider,
    taskId: task.id,
    taskPath: task.path,
  });

  useEffect(() => {
    const meta = providerMeta[provider];
    if (!meta?.terminalOnly || !meta.autoStartCommand) return;

    const onceKey = `cli:autoStart:${terminalId}`;
    try {
      if (localStorage.getItem(onceKey) === '1') return;
    } catch {}

    const send = () => {
      try {
        (window as any).electronAPI?.ptyInput?.({
          id: terminalId,
          data: `${meta.autoStartCommand}\n`,
        });
        try {
          localStorage.setItem(onceKey, '1');
        } catch {}
      } catch {}
    };

    const api: any = (window as any).electronAPI;
    let off: (() => void) | null = null;
    try {
      off = api?.onPtyStarted?.((info: { id: string }) => {
        if (info?.id === terminalId) send();
      });
    } catch {}

    const t = setTimeout(send, 1200);

    return () => {
      try {
        off?.();
      } catch {}
      clearTimeout(t);
    };
  }, [provider, terminalId]);

  useEffect(() => {
    setCliStartFailed(false);
    setIsProviderInstalled(null);
    setContainerState(getContainerRunState(task.id));
  }, [task.id]);

  const runInstallCommand = useCallback(
    (cmd: string) => {
      const api: any = (window as any).electronAPI;
      const targetId = activeTerminalId;
      if (!targetId) return;

      const send = () => {
        try {
          api?.ptyInput?.({ id: targetId, data: `${cmd}\n` });
          return true;
        } catch (error) {
          console.error('Failed to run install command', error);
          return false;
        }
      };

      // Best effort immediate send
      const ok = send();

      // Listen for PTY start in case the terminal was still spinning up
      const off = api?.onPtyStarted?.((info: { id: string }) => {
        if (info?.id !== targetId) return;
        send();
        try {
          off?.();
        } catch {}
      });

      // If immediate send worked, remove listener
      if (ok) {
        try {
          off?.();
        } catch {}
      }
    },
    [activeTerminalId]
  );

  // Auto-expand/collapse ports in chat view based on container activity
  useEffect(() => {
    const status = containerState?.status;
    const active = status === 'starting' || status === 'building' || status === 'ready';
    if (status === 'ready' && (containerState?.ports?.length ?? 0) > 0) setPortsExpanded(true);
    if (!active) setPortsExpanded(false);
  }, [containerState?.status, containerState?.ports?.length]);

  // On task change, restore last-selected provider (including Droid).
  // If a locked provider exists (including Droid), prefer locked.
  useEffect(() => {
    try {
      const lastKey = `provider:last:${task.id}`;
      const last = window.localStorage.getItem(lastKey) as Provider | null;

      if (initialProvider) {
        setProvider(initialProvider);
      } else {
        const validProviders: Provider[] = [
          'qwen',
          'codex',
          'claude',
          'droid',
          'gemini',
          'cursor',
          'copilot',
          'amp',
          'opencode',
          'charm',
          'auggie',
          'kimi',
          'kiro',
          'rovo',
        ];
        if (last && (validProviders as string[]).includes(last)) {
          setProvider(last as Provider);
        } else {
          setProvider('codex');
        }
      }
    } catch {
      setProvider(initialProvider || 'codex');
    }
  }, [task.id, initialProvider]);

  // Persist last-selected provider per task (including Droid)
  useEffect(() => {
    try {
      window.localStorage.setItem(`provider:last:${task.id}`, provider);
    } catch {}
  }, [provider, task.id]);

  // Track provider switching
  const prevProviderRef = React.useRef<Provider | null>(null);
  useEffect(() => {
    if (prevProviderRef.current && prevProviderRef.current !== provider) {
      void (async () => {
        const { captureTelemetry } = await import('../lib/telemetryClient');
        captureTelemetry('task_provider_switched', { provider });
      })();
    }
    prevProviderRef.current = provider;
  }, [provider]);

  useEffect(() => {
    const installed = currentProviderStatus?.installed === true;
    setIsProviderInstalled(installed);
  }, [provider, currentProviderStatus]);

  useEffect(() => {
    let cancelled = false;
    let missingCheckRequested = false;
    const api: any = (window as any).electronAPI;

    const applyStatuses = (statuses: Record<string, any> | undefined | null) => {
      if (!statuses) return;
      setProviderStatuses(statuses);
      if (cancelled) return;
      const installed = statuses?.[provider]?.installed === true;
      setIsProviderInstalled(installed);
    };

    const maybeRefreshMissing = async (statuses?: Record<string, any> | undefined | null) => {
      if (cancelled || missingCheckRequested) return;
      if (!api?.getProviderStatuses) return;
      if (statuses && statuses[provider]) return;
      missingCheckRequested = true;
      try {
        const refreshed = await api.getProviderStatuses({ refresh: true, providers: [provider] });
        if (cancelled) return;
        if (refreshed?.success) {
          applyStatuses(refreshed.statuses ?? {});
        }
      } catch (error) {
        console.error('Provider status refresh failed', error);
      }
    };

    const load = async () => {
      if (!api?.getProviderStatuses) {
        setIsProviderInstalled(false);
        return;
      }
      try {
        const res = await api.getProviderStatuses();
        if (cancelled) return;
        if (res?.success) {
          applyStatuses(res.statuses ?? {});
          void maybeRefreshMissing(res.statuses);
        } else {
          setIsProviderInstalled(false);
        }
      } catch (error) {
        if (!cancelled) setIsProviderInstalled(false);
        console.error('Provider status load failed', error);
      }
    };

    const off =
      api?.onProviderStatusUpdated?.((payload: { providerId: string; status: any }) => {
        if (!payload?.providerId) return;
        setProviderStatuses((prev) => {
          const next = { ...prev, [payload.providerId]: payload.status };
          return next;
        });
        if (payload.providerId === provider) {
          setIsProviderInstalled(payload.status?.installed === true);
        }
      }) || null;

    void load();

    return () => {
      cancelled = true;
      off?.();
    };
  }, [provider, task.id]);

  // If we don't even have a cached status entry for the current provider, pessimistically
  // show the install banner and kick off a background refresh to populate it.
  useEffect(() => {
    const api: any = (window as any).electronAPI;
    if (!api?.getProviderStatuses) {
      setIsProviderInstalled(false);
      return;
    }
    if (currentProviderStatus) {
      return;
    }

    let cancelled = false;
    setIsProviderInstalled(false);

    (async () => {
      try {
        const res = await api.getProviderStatuses({ refresh: true, providers: [provider] });
        if (cancelled) return;
        if (res?.success) {
          const statuses = res.statuses ?? {};
          setProviderStatuses(statuses);
          const installed = statuses?.[provider]?.installed === true;
          setIsProviderInstalled(installed);
        }
      } catch (error) {
        if (!cancelled) {
          setIsProviderInstalled(false);
        }
        console.error('Provider status refresh (missing entry) failed', error);
      }
    })();

    return () => {
      cancelled = true;
    };
  }, [provider, currentProviderStatus]);

  // When switching providers, ensure other streams are stopped
  useEffect(() => {
    (async () => {
      try {
      } catch {}
    })();
  }, [provider, task.id]);

  const isTerminal = providerMeta[provider]?.terminalOnly === true;
  const autoApproveEnabled =
    Boolean(workspace.metadata?.autoApprove) && Boolean(providerMeta[provider]?.autoApproveFlag);

  const initialInjection = useMemo(() => {
    if (!isTerminal) return null;
    const md = task.metadata || null;
    const p = (md?.initialPrompt || '').trim();
    if (p) return p;
    const issue = md?.linearIssue;
    if (issue) {
      const parts: string[] = [];
      const line1 = `Linked Linear issue: ${issue.identifier}${issue.title ? ` — ${issue.title}` : ''}`;
      parts.push(line1);
      const details: string[] = [];
      if (issue.state?.name) details.push(`State: ${issue.state.name}`);
      if (issue.assignee?.displayName || issue.assignee?.name)
        details.push(`Assignee: ${issue.assignee?.displayName || issue.assignee?.name}`);
      if (issue.team?.key) details.push(`Team: ${issue.team.key}`);
      if (issue.project?.name) details.push(`Project: ${issue.project.name}`);
      if (details.length) parts.push(`Details: ${details.join(' • ')}`);
      if (issue.url) parts.push(`URL: ${issue.url}`);
      const desc = (issue as any)?.description;
      if (typeof desc === 'string' && desc.trim()) {
        const trimmed = desc.trim();
        const max = 1500;
        const body = trimmed.length > max ? trimmed.slice(0, max) + '\n…' : trimmed;
        parts.push('', 'Issue Description:', body);
      }
      return parts.join('\n');
    }

    const gh = (md as any)?.githubIssue as
      | {
          number: number;
          title?: string;
          url?: string;
          state?: string;
          assignees?: any[];
          labels?: any[];
          body?: string;
        }
      | undefined;
    if (gh) {
      const parts: string[] = [];
      const line1 = `Linked GitHub issue: #${gh.number}${gh.title ? ` — ${gh.title}` : ''}`;
      parts.push(line1);
      const details: string[] = [];
      if (gh.state) details.push(`State: ${gh.state}`);
      try {
        const as = Array.isArray(gh.assignees)
          ? gh.assignees
              .map((a: any) => a?.name || a?.login)
              .filter(Boolean)
              .join(', ')
          : '';
        if (as) details.push(`Assignees: ${as}`);
      } catch {}
      try {
        const ls = Array.isArray(gh.labels)
          ? gh.labels
              .map((l: any) => l?.name)
              .filter(Boolean)
              .join(', ')
          : '';
        if (ls) details.push(`Labels: ${ls}`);
      } catch {}
      if (details.length) parts.push(`Details: ${details.join(' • ')}`);
      if (gh.url) parts.push(`URL: ${gh.url}`);
      const body = typeof gh.body === 'string' ? gh.body.trim() : '';
      if (body) {
        const max = 1500;
        const clipped = body.length > max ? body.slice(0, max) + '\n…' : body;
        parts.push('', 'Issue Description:', clipped);
      }
      return parts.join('\n');
    }

    const j = md?.jiraIssue as any;
    if (j) {
      const lines: string[] = [];
      const l1 = `Linked Jira issue: ${j.key}${j.summary ? ` — ${j.summary}` : ''}`;
      lines.push(l1);
      const details: string[] = [];
      if (j.status?.name) details.push(`Status: ${j.status.name}`);
      if (j.assignee?.displayName || j.assignee?.name)
        details.push(`Assignee: ${j.assignee?.displayName || j.assignee?.name}`);
      if (j.project?.key) details.push(`Project: ${j.project.key}`);
      if (details.length) lines.push(`Details: ${details.join(' • ')}`);
      if (j.url) lines.push(`URL: ${j.url}`);
      return lines.join('\n');
    }
    return null;
  }, [isTerminal, task.metadata]);

  // Only use keystroke injection for providers WITHOUT CLI flag support
  // Providers with initialPromptFlag use CLI arg injection via TerminalPane instead
  useInitialPromptInjection({
    taskId: task.id,
    providerId: provider,
    prompt: initialInjection,
    enabled: isTerminal && providerMeta[provider]?.initialPromptFlag === undefined,
  });

  // Ensure a provider is stored for this task so fallbacks can subscribe immediately
  useEffect(() => {
    try {
      localStorage.setItem(`taskProvider:${task.id}`, provider);
    } catch {}
  }, [provider, task.id]);

  useEffect(() => {
    const off = subscribeToTaskRunState(task.id, (state) => {
      setContainerState(state);
    });
    return () => {
      off?.();
    };
  }, [task.id]);

  const containerStatusNode = useMemo(() => {
    const state = containerState;
    if (!state?.runId) return null;
    const ports = state.ports ?? [];
    const containerActive =
      state.status === 'starting' || state.status === 'building' || state.status === 'ready';
    if (!containerActive) return null;

    const norm = (s: string) => s.toLowerCase();
    const sorted = [...ports].sort((a, b) => {
      const ap = state.previewService && norm(state.previewService) === norm(a.service);
      const bp = state.previewService && norm(state.previewService) === norm(b.service);
      if (ap && !bp) return -1;
      if (!ap && bp) return 1;
      const an = norm(a.service);
      const bn = norm(b.service);
      if (an !== bn) return an < bn ? -1 : 1;
      if (a.container !== b.container) return a.container - b.container;
      return a.host - b.host;
    });

    const ServiceIcon: React.FC<{ name: string; port: number }> = ({ name, port }) => {
      const [src, setSrc] = React.useState<string | null>(null);
      React.useEffect(() => {
        let cancelled = false;
        (async () => {
          try {
            const api: any = (window as any).electronAPI;
            if (!api?.resolveServiceIcon) return;
            // Allow network fetch in production to populate cache/offline use
            const res = await api.resolveServiceIcon({
              service: name,
              allowNetwork: true,
              taskPath: task.path,
            });
            if (!cancelled && res?.ok && typeof res.dataUrl === 'string') setSrc(res.dataUrl);
          } catch {}
        })();
        return () => {
          cancelled = true;
        };
      }, [name]);
      if (src) return <img src={src} alt="" className="h-3.5 w-3.5 rounded-sm" />;
      const webPorts = new Set([80, 443, 3000, 5173, 8080, 8000]);
      const dbPorts = new Set([5432, 3306, 27017, 1433, 1521]);
      if (webPorts.has(port)) return <Globe className="h-3.5 w-3.5" aria-hidden="true" />;
      if (dbPorts.has(port)) return <Database className="h-3.5 w-3.5" aria-hidden="true" />;
      return <Server className="h-3.5 w-3.5" aria-hidden="true" />;
    };
    const isMultiAgent = task.metadata?.multiAgent?.enabled === true;
    return (
      <div className="mt-4 px-6">
        <div className="mx-auto max-w-4xl rounded-md border border-border bg-muted/20 px-4 py-3 text-sm">
          <div className="flex flex-wrap items-center justify-between gap-3">
            <div className="font-medium text-foreground">
              {!isMultiAgent ? (
                <ContainerStatusBadge
                  active={
                    state.status === 'starting' ||
                    state.status === 'building' ||
                    state.status === 'ready'
                  }
                  isStarting={state.status === 'starting' || state.status === 'building'}
                  isReady={state.status === 'ready'}
                  startingAction={false}
                  stoppingAction={false}
                  onStart={() => {}}
                  onStop={() => {}}
                  showStop={false}
                />
              ) : null}
              {state.containerId ? (
                <span className="ml-2 text-xs text-muted-foreground">#{state.containerId}</span>
              ) : null}
            </div>
            <div className="flex items-center gap-2">
              {containerActive ? (
                <button
                  type="button"
                  onClick={() => setPortsExpanded((v) => !v)}
                  className="inline-flex h-8 items-center justify-center gap-1.5 rounded-md border border-border/70 bg-background px-2.5 text-xs font-medium"
                  aria-expanded={portsExpanded}
                  aria-controls={`chat-ports-${task.id}`}
                >
                  <ChevronDown
                    className={[
                      'h-3.5 w-3.5 transition-transform',
                      portsExpanded ? 'rotate-180' : '',
                    ].join(' ')}
                    aria-hidden="true"
                  />
                  Ports
                </button>
              ) : null}
              {state.previewUrl ? (
                <>
                  <button
                    type="button"
                    className="inline-flex items-center rounded border border-primary/60 px-2 py-1 text-xs font-medium text-primary hover:bg-primary/10"
                    onClick={() => window.electronAPI.openExternal(state.previewUrl!)}
                    aria-label="Open preview (external)"
                    title="Open preview"
                  >
                    Open Preview
                    <ExternalLink className="ml-1.5 h-3 w-3" aria-hidden="true" />
                  </button>
                  <button
                    type="button"
                    className="inline-flex items-center rounded border border-border px-2 py-1 text-xs font-medium hover:bg-muted"
                    onClick={() => browser.open(state.previewUrl!)}
                    aria-label="Open preview (in‑app)"
                    title="Open in app"
                  >
                    Open In App
                    <Globe className="ml-1.5 h-3 w-3" aria-hidden="true" />
                  </button>
                </>
              ) : null}
            </div>
          </div>
          <AnimatePresence initial={false}>
            {portsExpanded && sorted.length ? (
              <motion.div
                id={`chat-ports-${task.id}`}
                className="text-xs text-muted-foreground"
                initial={reduceMotion ? false : { opacity: 0, height: 0, paddingTop: 0 }}
                animate={{ opacity: 1, height: 'auto', paddingTop: 8 }}
                exit={
                  reduceMotion
                    ? { opacity: 1, height: 'auto', paddingTop: 0 }
                    : { opacity: 0, height: 0, paddingTop: 0 }
                }
                transition={
                  reduceMotion ? { duration: 0 } : { duration: 0.18, ease: [0.22, 1, 0.36, 1] }
                }
                style={{ overflow: 'hidden', display: 'grid' }}
              >
                <div className="flex flex-wrap items-center justify-between gap-2">
                  <div className="inline-flex items-center gap-2">
                    <span className="inline-flex items-center gap-1.5 rounded-md border border-border/70 bg-muted/40 px-2 py-0.5 font-medium text-foreground">
                      Ports
                    </span>
                    <span>Mapped host → container per service</span>
                  </div>
                </div>
                <div className="flex flex-wrap gap-2 pt-2">
                  {sorted.map((port) => (
                    <span
                      key={`${state.runId}-${port.service}-${port.host}`}
                      className="inline-flex items-center gap-1 rounded border border-border bg-background px-2 py-1"
                    >
                      <span className="inline-flex items-center gap-1.5 text-foreground">
                        <ServiceIcon name={port.service} port={port.container} />
                        <span className="font-medium">{port.service}</span>
                      </span>
                      <span>host {port.host}</span>
                      <span>→</span>
                      <span>container {port.container}</span>
                      {state.previewService === port.service ? (
                        <span className="rounded bg-primary/10 px-1 py-0.5 text-primary">
                          preview
                        </span>
                      ) : null}
                    </span>
                  ))}
                </div>
              </motion.div>
            ) : null}
          </AnimatePresence>
          {state.lastError ? (
            <div className="mt-2 rounded border border-destructive/40 bg-destructive/10 px-2 py-1 text-xs text-destructive">
              {state.lastError.message}
            </div>
          ) : null}
        </div>
      </div>
    );
  }, [containerState, portsExpanded, reduceMotion, task.id, task.path]);

  if (!isTerminal) {
    return null;
  }

  return (
    <div className={`flex h-full flex-col bg-white dark:bg-gray-800 ${className}`}>
      <div className="flex min-h-0 flex-1 flex-col">
        <div className="px-6 pt-4">
          <div className="mx-auto max-w-4xl space-y-2">
            {(() => {
              if (isProviderInstalled !== true) {
                return (
                  <InstallBanner
                    provider={provider as any}
                    terminalId={terminalId}
                    installCommand={getInstallCommandForProvider(provider as any)}
                    onRunInstall={runInstallCommand}
                    onOpenExternal={(url) => window.electronAPI.openExternal(url)}
                  />
                );
              }
              if (cliStartFailed) {
                return (
                  <InstallBanner
                    provider={provider as any}
                    terminalId={terminalId}
                    onRunInstall={runInstallCommand}
                    onOpenExternal={(url) => window.electronAPI.openExternal(url)}
                  />
                );
              }
              return null;
            })()}
          </div>
        </div>
        {containerStatusNode}
        <div className="mt-4 min-h-0 flex-1 px-6">
          <div
            className={`mx-auto h-full max-w-4xl overflow-hidden rounded-md ${
              provider === 'charm'
                ? effectiveTheme === 'dark'
                  ? 'bg-gray-800'
                  : 'bg-white'
                : provider === 'mistral'
                  ? effectiveTheme === 'dark'
                    ? 'bg-[#202938]'
                    : 'bg-white'
                  : ''
            }`}
          >
            <TerminalPane
              id={terminalId}
              cwd={task.path}
              shell={providerMeta[provider].cli}
              autoApprove={autoApproveEnabled}
              env={
                planEnabled
                  ? {
                      EMDASH_PLAN_MODE: '1',
                      EMDASH_PLAN_FILE: `${task.path}/.emdash/planning.md`,
                    }
                  : undefined
              }
              keepAlive={true}
              onActivity={() => {
                try {
                  window.localStorage.setItem(`provider:locked:${task.id}`, provider);
                } catch {}
              }}
              onStartError={() => {
                setCliStartFailed(true);
              }}
              onStartSuccess={() => {
                setCliStartFailed(false);
                // Mark initial injection as sent so it won't re-run on restart
                if (initialInjection && !task.metadata?.initialInjectionSent) {
                  void window.electronAPI.saveTask({
                    ...task,
                    metadata: {
                      ...task.metadata,
                      initialInjectionSent: true,
                    },
                  });
                }
              }}
              variant={effectiveTheme === 'dark' ? 'dark' : 'light'}
              themeOverride={
                provider === 'charm'
                  ? { background: effectiveTheme === 'dark' ? '#1f2937' : '#ffffff' }
                  : provider === 'mistral'
                    ? { background: effectiveTheme === 'dark' ? '#202938' : '#ffffff' }
                    : undefined
              }
              contentFilter={
                provider === 'charm' && effectiveTheme !== 'dark'
                  ? 'invert(1) hue-rotate(180deg) brightness(1.1) contrast(1.05)'
                  : undefined
              }
              initialPrompt={
                providerMeta[provider]?.initialPromptFlag !== undefined &&
                !task.metadata?.initialInjectionSent
                  ? (initialInjection ?? undefined)
                  : undefined
              }
              className="h-full w-full"
            />
          </div>
        </div>
      </div>

      <ProviderBar
        provider={provider}
<<<<<<< HEAD
        taskId={task.id}
        linearIssue={task.metadata?.linearIssue || null}
        githubIssue={task.metadata?.githubIssue || null}
        jiraIssue={task.metadata?.jiraIssue || null}
=======
        workspaceId={workspace.id}
        linearIssue={workspace.metadata?.linearIssue || null}
        githubIssue={workspace.metadata?.githubIssue || null}
        jiraIssue={workspace.metadata?.jiraIssue || null}
        autoApprove={autoApproveEnabled}
>>>>>>> f4a6aae6
        planModeEnabled={planEnabled}
        onPlanModeChange={setPlanEnabled}
        onApprovePlan={async () => {
          try {
            await logPlanEvent(task.path, 'Plan approved via UI; exiting Plan Mode');
          } catch {}
          setPlanEnabled(false);
        }}
      />
    </div>
  );
};

export default ChatInterface;<|MERGE_RESOLUTION|>--- conflicted
+++ resolved
@@ -350,7 +350,7 @@
 
   const isTerminal = providerMeta[provider]?.terminalOnly === true;
   const autoApproveEnabled =
-    Boolean(workspace.metadata?.autoApprove) && Boolean(providerMeta[provider]?.autoApproveFlag);
+    Boolean(task.metadata?.autoApprove) && Boolean(providerMeta[provider]?.autoApproveFlag);
 
   const initialInjection = useMemo(() => {
     if (!isTerminal) return null;
@@ -759,18 +759,11 @@
 
       <ProviderBar
         provider={provider}
-<<<<<<< HEAD
         taskId={task.id}
         linearIssue={task.metadata?.linearIssue || null}
         githubIssue={task.metadata?.githubIssue || null}
         jiraIssue={task.metadata?.jiraIssue || null}
-=======
-        workspaceId={workspace.id}
-        linearIssue={workspace.metadata?.linearIssue || null}
-        githubIssue={workspace.metadata?.githubIssue || null}
-        jiraIssue={workspace.metadata?.jiraIssue || null}
         autoApprove={autoApproveEnabled}
->>>>>>> f4a6aae6
         planModeEnabled={planEnabled}
         onPlanModeChange={setPlanEnabled}
         onApprovePlan={async () => {
