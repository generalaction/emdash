--- conflicted
+++ resolved
@@ -245,29 +245,7 @@
                   </span>
                 )}
               </div>
-<<<<<<< HEAD
-              <Button
-                variant="outline"
-                size="sm"
-                className="h-8 border-gray-200 px-2 text-xs text-gray-700 dark:border-gray-700 dark:text-gray-200"
-                disabled={isCreatingPR}
-                title="Commit all changes and create a pull request"
-                onClick={async () => {
-                  await createPR({
-                    taskPath: taskId,
-                    onSuccess: async () => {
-                      await refreshChanges();
-                      try {
-                        await refreshPr();
-                      } catch {}
-                    },
-                  });
-                }}
-              >
-                {isCreatingPR ? <Spinner size="sm" /> : 'Create PR'}
-              </Button>
-=======
-              <div className="flex items-center gap-2">
+<div className="flex items-center gap-2">
                 <Button
                   variant="outline"
                   size="sm"
@@ -280,7 +258,7 @@
                       captureTelemetry('pr_viewed');
                     })();
                     await createPR({
-                      workspacePath: workspaceId,
+                      taskPath: taskId,
                       onSuccess: async () => {
                         await refreshChanges();
                         try {
@@ -293,7 +271,6 @@
                   {isCreatingPR ? <Spinner size="sm" /> : 'Create PR'}
                 </Button>
               </div>
->>>>>>> edfe01a5
             </div>
 
             {hasStagedChanges && (
