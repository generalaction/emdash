--- conflicted
+++ resolved
@@ -29,14 +29,9 @@
   onSelectProject: (project: Project) => void;
   onGoHome: () => void;
   onOpenProject?: () => void;
-<<<<<<< HEAD
   onNewProject?: () => void;
-  onSelectWorkspace?: (workspace: Workspace) => void;
-  activeWorkspace?: Workspace | null;
-=======
   onSelectTask?: (task: Task) => void;
   activeTask?: Task | null;
->>>>>>> 4f0c34b6
   onReorderProjects?: (sourceId: string, targetId: string) => void;
   onReorderProjectsFull?: (newOrder: Project[]) => void;
   githubInstalled?: boolean;
@@ -64,14 +59,9 @@
   onSelectProject,
   onGoHome,
   onOpenProject,
-<<<<<<< HEAD
   onNewProject,
-  onSelectWorkspace,
-  activeWorkspace,
-=======
   onSelectTask,
   activeTask,
->>>>>>> 4f0c34b6
   onReorderProjects,
   onReorderProjectsFull,
   githubInstalled = true,
