--- conflicted
+++ resolved
@@ -17,12 +17,8 @@
 import { cn } from '@/lib/utils';
 import { useDeleteRisks } from '../hooks/useDeleteRisks';
 import DeletePrNotice from './DeletePrNotice';
-<<<<<<< HEAD
+import { isActivePr } from '../lib/prStatus';
 import type { Task } from '../types/chat';
-=======
-import { isActivePr } from '../lib/prStatus';
-import type { Workspace } from '../types/app';
->>>>>>> f4a6aae6
 
 type Props = {
   projectName: string;
@@ -118,9 +114,6 @@
 
         <div className="space-y-3 text-sm">
           <AnimatePresence initial={false}>
-<<<<<<< HEAD
-            {tasksWithUncommittedWork.length > 0 ? (
-=======
             {loading ? (
               <motion.div
                 key="project-delete-loading"
@@ -134,7 +127,7 @@
                 <div className="flex min-w-0 flex-col gap-1">
                   <span className="text-sm font-semibold text-foreground">Please wait...</span>
                   <span className="text-xs text-muted-foreground">
-                    Scanning workspaces for uncommitted changes and open pull requests
+                    Scanning tasks for uncommitted changes and open pull requests
                   </span>
                 </div>
               </motion.div>
@@ -142,8 +135,7 @@
           </AnimatePresence>
 
           <AnimatePresence initial={false}>
-            {!loading && workspacesWithUncommittedWork.length > 0 ? (
->>>>>>> f4a6aae6
+            {!loading && tasksWithUncommittedWork.length > 0 ? (
               <motion.div
                 key="project-delete-risk"
                 initial={{ opacity: 0, y: 6, scale: 0.99 }}
@@ -196,11 +188,7 @@
           </AnimatePresence>
 
           <AnimatePresence initial={false}>
-<<<<<<< HEAD
-            {tasksWithPRs.length > 0 ? (
-=======
-            {!loading && workspacesWithPRs.length > 0 ? (
->>>>>>> f4a6aae6
+            {!loading && tasksWithPRs.length > 0 ? (
               <motion.div
                 key="project-delete-prs"
                 initial={{ opacity: 0, y: 6, scale: 0.99 }}
@@ -209,15 +197,8 @@
                 transition={{ duration: 0.18, ease: 'easeOut', delay: 0.02 }}
               >
                 <DeletePrNotice
-<<<<<<< HEAD
                   tasks={
-                    tasksWithPRs.map((ws) => ({
-                      name: ws.name,
-                      pr: risks[ws.id]?.pr,
-                    })) as any
-=======
-                  workspaces={
-                    workspacesWithPRs
+                    tasksWithPRs
                       .map((ws) => {
                         const pr = risks[ws.id]?.pr;
                         return pr && isActivePr(pr) ? { name: ws.name, pr } : null;
@@ -225,7 +206,6 @@
                       .filter(
                         (w): w is { name: string; pr: NonNullable<typeof w>['pr'] } => w !== null
                       ) as any
->>>>>>> f4a6aae6
                   }
                 />
               </motion.div>
