--- conflicted
+++ resolved
@@ -12,16 +12,13 @@
 import { ChangesBadge } from './WorkspaceChanges';
 import { Spinner } from './ui/spinner';
 import WorkspaceDeleteButton from './WorkspaceDeleteButton';
-<<<<<<< HEAD
 import AgentSelectionDialog from './AgentSelectionDialog';
 import GitHubDetailModal from './GitHubDetailModal';
 import SSHConfigModal from './SSHConfigModal';
 import { Collapsible, CollapsibleContent, CollapsibleTrigger } from './ui/collapsible';
 import type { Provider } from '../types';
 import { type Workspace, type WorkspaceMetadata } from '../types/chat';
-=======
 import ProjectDeleteButton from './ProjectDeleteButton';
->>>>>>> 97a66639
 
 interface Project {
   id: string;
@@ -167,14 +164,10 @@
   onDeleteWorkspace: (project: Project, workspace: Workspace) => void | Promise<void>;
   onDeleteProject: (project: Project) => void | Promise<void>;
   isCreatingWorkspace?: boolean;
-<<<<<<< HEAD
   onCheckoutPullRequest: (
     pr: PullRequestSummary,
     provider: Provider
   ) => Promise<{ success: boolean; error?: string }>;
-=======
-  onDeleteProject?: (project: Project) => void | Promise<void>;
->>>>>>> 97a66639
 }
 
 // Calculate contrast color for label text
@@ -200,11 +193,7 @@
   onDeleteWorkspace,
   onDeleteProject,
   isCreatingWorkspace = false,
-<<<<<<< HEAD
   onCheckoutPullRequest,
-=======
-  onDeleteProject,
->>>>>>> 97a66639
 }) => {
   const [activeTab, setActiveTab] = useState('workspaces');
   const canLoadGitHub = Boolean(project.githubInfo?.connected && project.gitInfo?.isGitRepo);
@@ -385,23 +374,11 @@
                   </BreadcrumbList>
                 </Breadcrumb>
               </div>
-<<<<<<< HEAD
-              <button
-                onClick={() => onDeleteProject(project)}
-                className="flex items-center gap-2 rounded-full bg-red-500/10 px-4 py-2 text-sm font-medium text-red-600 backdrop-blur-sm transition-all hover:bg-red-500/20 dark:text-red-400"
-              >
-                <Trash className="size-4" />
-                Delete Project
-              </button>
-=======
-              {onDeleteProject ? (
-                <ProjectDeleteButton
-                  projectName={project.name}
-                  onConfirm={() => onDeleteProject?.(project)}
-                  className="inline-flex items-center justify-center rounded p-2 text-muted-foreground hover:text-destructive"
-                />
-              ) : null}
->>>>>>> 97a66639
+              <ProjectDeleteButton
+                projectName={project.name}
+                onConfirm={() => onDeleteProject(project)}
+                className="inline-flex items-center justify-center rounded p-2 text-muted-foreground hover:text-destructive"
+              />
             </header>
             <Separator className="my-2" />
           </div>
