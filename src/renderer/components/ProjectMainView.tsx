--- conflicted
+++ resolved
@@ -751,7 +751,7 @@
                       {onDeleteProject ? (
                         <ProjectDeleteButton
                           projectName={project.name}
-                          workspaces={workspaces}
+                          tasks={project.tasks}
                           onConfirm={() => onDeleteProject?.(project)}
                           aria-label={`Delete project ${project.name}`}
                         />
@@ -883,40 +883,8 @@
           </AlertDialogHeader>
           <div className="space-y-3">
             <AnimatePresence initial={false}>
-<<<<<<< HEAD
-              {deleteRisks.riskyIds.size > 0 ? (
-                <motion.div
-                  key="bulk-risk"
-                  initial={{ opacity: 0, y: 6, scale: 0.99 }}
-                  animate={{ opacity: 1, y: 0, scale: 1 }}
-                  exit={{ opacity: 0, y: 6, scale: 0.99 }}
-                  transition={{ duration: 0.2, ease: 'easeOut' }}
-                  className="space-y-2 rounded-md border border-amber-300/60 bg-amber-50 px-3 py-2 text-sm text-amber-900 dark:border-amber-500/40 dark:bg-amber-500/10 dark:text-amber-50"
-                >
-                  <p className="font-medium">Unmerged or unpushed work detected</p>
-                  <ul className="space-y-1">
-                    {selectedTasks.map((ws) => {
-                      const summary = deleteRisks.summaries[ws.id];
-                      const status = deleteStatus[ws.id];
-                      if (!summary && !status?.error) return null;
-                      return (
-                        <li
-                          key={ws.id}
-                          className="flex items-center gap-2 rounded-md bg-amber-50/80 px-2 py-1 text-sm text-amber-900 dark:bg-amber-500/10 dark:text-amber-50"
-                        >
-                          <Folder className="h-4 w-4 fill-amber-700 text-amber-700" />
-                          <span className="font-medium">{ws.name}</span>
-                          <span className="text-muted-foreground">—</span>
-                          <span>{summary || status?.error || 'Status unavailable'}</span>
-                        </li>
-                      );
-                    })}
-                  </ul>
-                </motion.div>
-              ) : null}
-=======
               {(() => {
-                const workspacesWithUncommittedWorkOnly = selectedWorkspaces.filter((ws) => {
+                const tasksWithUncommittedWorkOnly = selectedTasks.filter((ws) => {
                   const summary = deleteRisks.summaries[ws.id];
                   const status = deleteStatus[ws.id];
                   if (!summary && !status?.error) return false;
@@ -924,7 +892,7 @@
                   return true;
                 });
 
-                return workspacesWithUncommittedWorkOnly.length > 0 ? (
+                return tasksWithUncommittedWorkOnly.length > 0 ? (
                   <motion.div
                     key="bulk-risk"
                     initial={{ opacity: 0, y: 6, scale: 0.99 }}
@@ -935,7 +903,7 @@
                   >
                     <p className="font-medium">Unmerged or unpushed work detected</p>
                     <ul className="space-y-1">
-                      {workspacesWithUncommittedWorkOnly.map((ws) => {
+                      {tasksWithUncommittedWorkOnly.map((ws) => {
                         const summary = deleteRisks.summaries[ws.id];
                         const status = deleteStatus[ws.id];
                         return (
@@ -954,7 +922,6 @@
                   </motion.div>
                 ) : null;
               })()}
->>>>>>> edfe01a5
             </AnimatePresence>
 
             <AnimatePresence initial={false}>
