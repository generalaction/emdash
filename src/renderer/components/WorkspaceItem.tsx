import React from 'react';
import { GitBranch, Bot } from 'lucide-react';
import WorkspaceDeleteButton from './WorkspaceDeleteButton';
import { useWorkspaceChanges } from '../hooks/useWorkspaceChanges';
import { ChangesBadge } from './WorkspaceChanges';
import { Spinner } from './ui/spinner';
import { usePrStatus } from '../hooks/usePrStatus';
import { useWorkspaceBusy } from '../hooks/useWorkspaceBusy';

interface Workspace {
  id: string;
  name: string;
  branch: string;
  path: string;
  status: 'active' | 'idle' | 'running';
  agentId?: string;
}

interface WorkspaceItemProps {
  workspace: Workspace;
  onDelete?: () => void | Promise<void>;
  showDelete?: boolean;
}

export const WorkspaceItem: React.FC<WorkspaceItemProps> = ({
  workspace,
  onDelete,
  showDelete,
}) => {
  const { totalAdditions, totalDeletions, isLoading } = useWorkspaceChanges(
    workspace.path,
    workspace.id
  );
  const { pr } = usePrStatus(workspace.path);
  const isRunning = useWorkspaceBusy(workspace.id);

  const [isDeleting, setIsDeleting] = React.useState(false);

  return (
    <div className="flex min-w-0 items-center justify-between">
      <div className="flex min-w-0 flex-1 items-center gap-2 py-1">
        {isRunning || workspace.status === 'running' || workspace.agentId ? (
          <Spinner size="sm" className="h-3 w-3 flex-shrink-0 text-muted-foreground" />
        ) : (
          <GitBranch className="h-3 w-3 flex-shrink-0 text-muted-foreground" />
        )}
        <span className="block truncate text-xs font-medium text-foreground">{workspace.name}</span>
        {workspace.agentId && <Bot className="h-3 w-3 flex-shrink-0 text-purple-500" />}
        {/* No left-side delete icon; only show next to status badge on the right */}
      </div>
      <div className="relative flex flex-shrink-0 items-center pl-6">
        {/* Delete button overlays to the left of the badge, no layout shift */}
        {showDelete && onDelete ? (
          <WorkspaceDeleteButton
            workspaceName={workspace.name}
            onConfirm={async () => {
              try {
                setIsDeleting(true);
                await onDelete();
              } finally {
                setIsDeleting(false);
              }
            }}
            isDeleting={isDeleting}
            aria-label={`Delete workspace ${workspace.name}`}
<<<<<<< HEAD
            className="inline-flex items-center justify-center rounded p-1 text-muted-foreground opacity-0 transition-opacity duration-150 hover:bg-muted hover:text-destructive focus:opacity-100 focus-visible:opacity-100 group-hover:opacity-100"
=======
            className="absolute left-0 inline-flex h-5 w-5 items-center justify-center rounded p-0.5 text-muted-foreground opacity-0 transition-opacity duration-150 hover:bg-muted hover:text-destructive focus:opacity-100 focus-visible:opacity-100 group-hover/workspace:opacity-100"
>>>>>>> be25a7aa
          />
        ) : null}
        {/* Badge area remains stable */}
        <div aria-hidden={isLoading ? 'true' : 'false'}>
          {!isLoading && (totalAdditions > 0 || totalDeletions > 0) ? (
            <ChangesBadge additions={totalAdditions} deletions={totalDeletions} />
          ) : pr ? (
            <span
              className="rounded border border-border bg-muted px-1.5 py-0.5 text-[10px] text-muted-foreground"
              title={`${pr.title || 'Pull Request'} (#${pr.number})`}
            >
              {pr.isDraft ? 'draft' : pr.state.toLowerCase()}
            </span>
          ) : null}
        </div>
      </div>
    </div>
  );
};<|MERGE_RESOLUTION|>--- conflicted
+++ resolved
@@ -63,11 +63,7 @@
             }}
             isDeleting={isDeleting}
             aria-label={`Delete workspace ${workspace.name}`}
-<<<<<<< HEAD
-            className="inline-flex items-center justify-center rounded p-1 text-muted-foreground opacity-0 transition-opacity duration-150 hover:bg-muted hover:text-destructive focus:opacity-100 focus-visible:opacity-100 group-hover:opacity-100"
-=======
             className="absolute left-0 inline-flex h-5 w-5 items-center justify-center rounded p-0.5 text-muted-foreground opacity-0 transition-opacity duration-150 hover:bg-muted hover:text-destructive focus:opacity-100 focus-visible:opacity-100 group-hover/workspace:opacity-100"
->>>>>>> be25a7aa
           />
         ) : null}
         {/* Badge area remains stable */}
