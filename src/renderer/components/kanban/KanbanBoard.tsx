--- conflicted
+++ resolved
@@ -105,11 +105,7 @@
     }
     return () => offs.forEach((f) => f());
     // eslint-disable-next-line react-hooks/exhaustive-deps
-<<<<<<< HEAD
-  }, [project.id, project.workspaces]);
-=======
   }, [project.id, project.tasks?.length]);
->>>>>>> 21d64e2d
 
   // Promote any task with local changes directly to "Ready for review" (done)
   React.useEffect(() => {
@@ -160,11 +156,7 @@
       cancelled = true;
       window.clearInterval(id);
     };
-<<<<<<< HEAD
-  }, [project.id, project.workspaces]);
-=======
   }, [project.id, project.tasks?.length]);
->>>>>>> 21d64e2d
 
   // Promote any task with an open PR to "Ready for review" (done)
   React.useEffect(() => {
@@ -215,11 +207,7 @@
       cancelled = true;
       window.clearInterval(id);
     };
-<<<<<<< HEAD
-  }, [project.id, project.workspaces]);
-=======
   }, [project.id, project.tasks?.length]);
->>>>>>> 21d64e2d
 
   React.useEffect(() => {
     let cancelled = false;
@@ -271,11 +259,7 @@
       cancelled = true;
       window.clearInterval(id);
     };
-<<<<<<< HEAD
-  }, [project.id, project.workspaces]);
-=======
   }, [project.id, project.tasks?.length]);
->>>>>>> 21d64e2d
 
   const byStatus: Record<KanbanStatus, Task[]> = { todo: [], 'in-progress': [], done: [] };
   for (const ws of project.tasks || []) {
