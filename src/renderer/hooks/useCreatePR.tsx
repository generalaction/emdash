import { useState } from 'react';
import { useToast } from './use-toast';
import { ToastAction } from '../components/ui/toast';
import { ArrowUpRight } from 'lucide-react';
import githubLogo from '../../assets/images/github.png';
type CreatePROptions = {
  workspacePath: string;
  commitMessage?: string;
  createBranchIfOnDefault?: boolean;
  branchPrefix?: string;
  prOptions?: {
    title?: string;
    body?: string;
    base?: string;
    head?: string;
    draft?: boolean;
    web?: boolean;
    fill?: boolean;
  };
  onSuccess?: () => Promise<void> | void;
};

export function useCreatePR() {
  const { toast } = useToast();
  const [isCreating, setIsCreating] = useState(false);

  const createPR = async (opts: CreatePROptions) => {
    const {
      workspacePath,
      commitMessage = 'chore: apply workspace changes',
      createBranchIfOnDefault = true,
      branchPrefix = 'orch',
      prOptions,
      onSuccess,
    } = opts;

    setIsCreating(true);
    try {
      // Guard: ensure Electron bridge methods exist (prevents hard crashes in plain web builds)
      const api: any = (window as any).electronAPI;
      if (!api?.gitCommitAndPush || !api?.createPullRequest) {
        const msg = 'PR creation is only available in the Electron app. Start via "npm run d".';
        toast({ title: 'Create PR Unavailable', description: msg, variant: 'destructive' });
        return { success: false, error: 'Electron bridge unavailable' } as any;
      }

      // Auto-generate PR title and description if not provided
      let finalPrOptions = { ...(prOptions || {}) };

<<<<<<< HEAD
      const finalPrOptions = { ...(prOptions || {}), title: inferredTitle };
=======
      if (!finalPrOptions.title || !finalPrOptions.body) {
        try {
          // Get default branch for comparison
          let defaultBranch = 'main';
          try {
            const branchStatus = await api.getBranchStatus?.({ workspacePath });
            if (branchStatus?.success && branchStatus.defaultBranch) {
              defaultBranch = branchStatus.defaultBranch;
            }
          } catch {}

          // Generate PR content
          if (api.generatePrContent) {
            const generated = await api.generatePrContent({
              workspacePath,
              base: finalPrOptions.base || defaultBranch,
            });

            if (generated?.success && generated.title) {
              finalPrOptions.title = finalPrOptions.title || generated.title;
              finalPrOptions.body = finalPrOptions.body || generated.description || '';
            }
          }
        } catch (error) {
          // Non-fatal: continue with fallback title
          // Silently fail - fallback title will be used
        }
      }

      // Fallback to inferred title if still not set
      if (!finalPrOptions.title) {
        finalPrOptions.title = workspacePath.split(/[/\\]/).filter(Boolean).pop() || 'Workspace';
      }
>>>>>>> 34836364

      const commitRes = await api.gitCommitAndPush({
        workspacePath,
        commitMessage,
        createBranchIfOnDefault,
        branchPrefix,
      });

      if (!commitRes?.success) {
        toast({
          title: 'Commit/Push Failed',
          description: commitRes?.error || 'Unable to push changes.',
          variant: 'destructive',
        });
        return { success: false, error: commitRes?.error || 'Commit/push failed' } as any;
      }

      const res = await api.createPullRequest({
        workspacePath,
        fill: true,
        ...finalPrOptions,
      });

      if (res?.success) {
        void (async () => {
          const { captureTelemetry } = await import('../lib/telemetryClient');
          captureTelemetry('pr_created');
        })();
        const prUrl = res?.url;
        toast({
          title: 'Pull request created successfully!',
          description: prUrl ? undefined : 'PR created but URL not available.',
          action: prUrl ? (
            <ToastAction
              altText="View PR"
              onClick={() => {
                void (async () => {
                  const { captureTelemetry } = await import('../lib/telemetryClient');
                  captureTelemetry('pr_viewed');
                })();
                if (prUrl && window.electronAPI?.openExternal) {
                  window.electronAPI.openExternal(prUrl);
                }
              }}
            >
              <span className="inline-flex items-center gap-1">
                View PR
                <ArrowUpRight className="h-3 w-3" />
              </span>
            </ToastAction>
          ) : undefined,
        });
        try {
          await onSuccess?.();
        } catch {
          // ignore onSuccess errors
        }
      } else {
        void (async () => {
          const { captureTelemetry } = await import('../lib/telemetryClient');
          captureTelemetry('pr_creation_failed', { error_type: res?.error || 'unknown' });
        })();
        const details =
          res?.output && typeof res.output === 'string' ? `\n\nDetails:\n${res.output}` : '';
        toast({
          title: (
            <span className="inline-flex items-center gap-2">
              <img src={githubLogo} alt="GitHub" className="h-5 w-5 rounded-sm object-contain" />
              Failed to Create PR
            </span>
          ),
          description: (res?.error || 'Unknown error') + details,
          variant: 'destructive',
        });
      }

      return res as any;
    } catch (err: any) {
      const message = err?.message || String(err) || 'Unknown error';
      toast({
        title: (
          <span className="inline-flex items-center gap-2">
            <img src={githubLogo} alt="GitHub" className="h-5 w-5 rounded-sm object-contain" />
            Failed to Create PR
          </span>
        ),
        description: message,
        variant: 'destructive',
      });
      return { success: false, error: message } as any;
    } finally {
      setIsCreating(false);
    }
  };

  return { isCreating, createPR };
}<|MERGE_RESOLUTION|>--- conflicted
+++ resolved
@@ -47,9 +47,6 @@
       // Auto-generate PR title and description if not provided
       let finalPrOptions = { ...(prOptions || {}) };
 
-<<<<<<< HEAD
-      const finalPrOptions = { ...(prOptions || {}), title: inferredTitle };
-=======
       if (!finalPrOptions.title || !finalPrOptions.body) {
         try {
           // Get default branch for comparison
@@ -83,7 +80,6 @@
       if (!finalPrOptions.title) {
         finalPrOptions.title = workspacePath.split(/[/\\]/).filter(Boolean).pop() || 'Workspace';
       }
->>>>>>> 34836364
 
       const commitRes = await api.gitCommitAndPush({
         workspacePath,
