--- conflicted
+++ resolved
@@ -44,20 +44,15 @@
         return { success: false, error: 'Electron bridge unavailable' } as any;
       }
 
-<<<<<<< HEAD
-      const inferredTitle =
-        prOptions?.title || taskPath.split(/[/\\]/).filter(Boolean).pop() || 'Task';
-=======
-      // Auto-generate PR title and description if not provided
+// Auto-generate PR title and description if not provided
       let finalPrOptions = { ...(prOptions || {}) };
->>>>>>> edfe01a5
 
       if (!finalPrOptions.title || !finalPrOptions.body) {
         try {
           // Get default branch for comparison
           let defaultBranch = 'main';
           try {
-            const branchStatus = await api.getBranchStatus?.({ workspacePath });
+            const branchStatus = await api.getBranchStatus?.({ taskPath });
             if (branchStatus?.success && branchStatus.defaultBranch) {
               defaultBranch = branchStatus.defaultBranch;
             }
@@ -66,7 +61,7 @@
           // Generate PR content
           if (api.generatePrContent) {
             const generated = await api.generatePrContent({
-              workspacePath,
+              workspacePath: taskPath,
               base: finalPrOptions.base || defaultBranch,
             });
 
@@ -83,7 +78,7 @@
 
       // Fallback to inferred title if still not set
       if (!finalPrOptions.title) {
-        finalPrOptions.title = workspacePath.split(/[/\\]/).filter(Boolean).pop() || 'Workspace';
+        finalPrOptions.title = taskPath.split(/[/\\]/).filter(Boolean).pop() || 'Task';
       }
 
       const commitRes = await api.gitCommitAndPush({
@@ -180,7 +175,7 @@
                 })();
                 // Retry using web flow
                 void createPR({
-                  workspacePath,
+                  taskPath,
                   commitMessage,
                   createBranchIfOnDefault,
                   branchPrefix,
