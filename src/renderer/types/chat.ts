--- conflicted
+++ resolved
@@ -1,17 +1,11 @@
 import { type LinearIssueSummary } from './linear';
-<<<<<<< HEAD
 import { type GitHubIssueSummary } from './github';
+import { type JiraIssueSummary } from './jira';
 
 export interface WorkspaceMetadata {
   linearIssue?: LinearIssueSummary | null;
   githubIssue?: GitHubIssueSummary | null;
-=======
-import { type JiraIssueSummary } from './jira';
-
-export interface WorkspaceMetadata {
-  linearIssue?: LinearIssueSummary | null;
   jiraIssue?: JiraIssueSummary | null;
->>>>>>> a113e44e
   initialPrompt?: string | null;
 }
 
